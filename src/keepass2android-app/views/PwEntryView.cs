--- conflicted
+++ resolved
@@ -126,14 +126,13 @@
             if (_groupBaseActivity.IsFinishing)
                 return;
             _entry = pw;
-<<<<<<< HEAD
             _pos = pos;
             try
             {
-=======
-			_pos = pos;
-		    ev.FindViewById(Resource.Id.icon).Visibility = ViewStates.Visible;
-		    ev.FindViewById(Resource.Id.check_mark).Visibility = ViewStates.Invisible;
+
+                
+                ev.FindViewById(Resource.Id.icon).Visibility = ViewStates.Visible;
+                ev.FindViewById(Resource.Id.check_mark).Visibility = ViewStates.Invisible;
 
 		    _db = App.Kp2a.TryFindDatabaseForElement(_entry);
             if (_db == null)
@@ -145,82 +144,6 @@
                 return;
             }
 
-            ImageView iv = (ImageView)ev.FindViewById(Resource.Id.icon);
-			bool isExpired = pw.Expires && pw.ExpiryTime < DateTime.Now;
-			if (isExpired)
-			{
-				_db.DrawableFactory.AssignDrawableTo(iv, Context, _db.KpDatabase, PwIcon.Expired, PwUuid.Zero, false);
-			} else
-			{
-				_db.DrawableFactory.AssignDrawableTo(iv, Context, _db.KpDatabase, pw.IconId, pw.CustomIconUuid, false);
-			}
-
-			String title = pw.Strings.ReadSafe(PwDefs.TitleField);
-            title = SprEngine.Compile(title, new SprContext(_entry, _db.KpDatabase, SprCompileFlags.All));
-            var str = new SpannableString(title);
-
-			if (isExpired)
-			{
-				str.SetSpan(new StrikethroughSpan(), 0, title.Length, SpanTypes.ExclusiveExclusive);
-			}
-			_textView.TextFormatted = str;
-
-			if (_defaultTextColor == null)
-				_defaultTextColor = _textView.TextColors.DefaultColor;
-
-			if (_groupActivity.IsBeingMoved(_entry.Uuid))
-			{
-				int elementBeingMoved = Context.Resources.GetColor(Resource.Color.md_theme_inversePrimary);
-				_textView.SetTextColor(new Color(elementBeingMoved));
-			}
-			else
-				_textView.SetTextColor(new Color((int)_defaultTextColor));
-
-			String detail = pw.Strings.ReadSafe(PwDefs.UserNameField);
-			detail = SprEngine.Compile(detail, new SprContext(_entry, _db.KpDatabase, SprCompileFlags.All));
-
-			if ((_showDetail == false) || (String.IsNullOrEmpty(detail)))
-			{
-				_textviewDetails.Visibility = ViewStates.Gone;
-			}
-			else
-			{
-				var strDetail = new SpannableString(detail);
-				
-				if (isExpired)
-				{
-					strDetail.SetSpan(new StrikethroughSpan(), 0, detail.Length, SpanTypes.ExclusiveExclusive);
-				}
-				_textviewDetails.TextFormatted = strDetail;
-
-				_textviewDetails.Visibility = ViewStates.Visible;
-			}
-				
-			if ( (!_showGroupFullPath) || (!_isSearchResult) ) {
-				_textgroupFullPath.Visibility = ViewStates.Gone;
-			}
-
-			else {
-				String groupDetail = pw.ParentGroup.GetFullPath();
-			    if (App.Kp2a.OpenDatabases.Count() > 1)
-			    {
-			        groupDetail += "(" + App.Kp2a.GetFileStorage(_db.Ioc).GetDisplayName(_db.Ioc) + ")";
-			    }
-
-				var strGroupDetail = new SpannableString (groupDetail);
-
-				if (isExpired) {
-					strGroupDetail.SetSpan (new StrikethroughSpan (), 0, groupDetail.Length, SpanTypes.ExclusiveExclusive);
-				}
-				_textgroupFullPath.TextFormatted = strGroupDetail;
->>>>>>> a25d0049
-
-                
-                ev.FindViewById(Resource.Id.icon).Visibility = ViewStates.Visible;
-                ev.FindViewById(Resource.Id.check_mark).Visibility = ViewStates.Invisible;
-
-                _db = App.Kp2a.FindDatabaseForElement(_entry);
-
                 ImageView iv = (ImageView)ev.FindViewById(Resource.Id.icon);
                 bool isExpired = pw.Expires && pw.ExpiryTime < DateTime.Now;
                 if (isExpired)
@@ -305,12 +228,9 @@
             {
                 Kp2aLog.LogUnexpectedError(e);
 
-<<<<<<< HEAD
             }
 
 
-=======
->>>>>>> a25d0049
         }
 		
 		public void ConvertView(PwEntry pw, int pos)
