// This file is part of Keepass2Android, Copyright 2025 Philipp Crocoll.
//
//   Keepass2Android is free software: you can redistribute it and/or modify
//   it under the terms of the GNU General Public License as published by
//   the Free Software Foundation, either version 3 of the License, or
//   (at your option) any later version.
//
//   Keepass2Android is distributed in the hope that it will be useful,
//   but WITHOUT ANY WARRANTY; without even the implied warranty of
//   MERCHANTABILITY or FITNESS FOR A PARTICULAR PURPOSE.  See the
//   GNU General Public License for more details.
//
//   You should have received a copy of the GNU General Public License
//   along with Keepass2Android.  If not, see <http://www.gnu.org/licenses/>.

using System.Collections.Generic;
using System.Linq;
using Android.App;
using Android.Content;
using Android.Content.PM;
using Android.OS;
using Android.Widget;
using Keepass2android.Pluginsdk;
using keepass2android;

namespace keepass2android
{
  [Activity(Label = "@string/plugins", ConfigurationChanges = ConfigChanges.Orientation | ConfigChanges.KeyboardHidden, Theme = "@style/android:Theme.Material.Light", Exported = true)]
  [IntentFilter(new[] { "kp2a.action.PluginListActivity" }, Categories = new[] { Intent.CategoryDefault })]
  public class PluginListActivity : ListActivity
  {
    private PluginArrayAdapter _pluginArrayAdapter;
    private List<PluginItem> _items;

    protected override void OnCreate(Bundle bundle)
    {
      new ActivityDesign(this).ApplyTheme();
      base.OnCreate(bundle);



      SetContentView(Resource.Layout.plugin_list);

      PluginHost.TriggerRequests(this);

      ListView listView = FindViewById<ListView>(Android.Resource.Id.List);
      listView.ItemClick +=
          (sender, args) =>
          {
            Intent i = new Intent(this, typeof(PluginDetailsActivity));
            i.PutExtra(Strings.ExtraPluginPackage, _items[args.Position].Package);
            StartActivity(i);
          };

<<<<<<< HEAD
      FindViewById<Button>(Resource.Id.btnPluginsOnline).Click += delegate
          {
            Util.GotoUrl(this, "https://github.com/PhilippC/keepass2android/blob/master/docs/Available-Plug-ins.md");
          };
=======
>>>>>>> 87691462

    }
    protected override void OnResume()
    {

      PluginDatabase pluginDb = new PluginDatabase(this);

      _items = (from pluginPackage in pluginDb.GetAllPluginPackages()
                let version = PackageManager.GetPackageInfo(pluginPackage, 0).VersionName
                let enabledStatus = pluginDb.IsEnabled(pluginPackage) ? GetString(Resource.String.plugin_enabled) : GetString(Resource.String.plugin_disabled)
                select new PluginItem(pluginPackage, enabledStatus, this)).ToList();
      /*
          {
              new PluginItem("PluginA", Resource.Drawable.Icon, "keepass2android.plugina", "connected"),
              new PluginItem("KeepassNFC", Resource.Drawable.Icon, "com.bla.blubb.plugina", "disconnected")
          };
       * */
      _pluginArrayAdapter = new PluginArrayAdapter(this, Resource.Layout.ListViewPluginRow, _items);
      ListAdapter = _pluginArrayAdapter;
      base.OnResume();
    }

    protected override void OnPause()
    {
      base.OnPause();
      ListAdapter = _pluginArrayAdapter = null;
    }
  }
}<|MERGE_RESOLUTION|>--- conflicted
+++ resolved
@@ -52,13 +52,6 @@
             StartActivity(i);
           };
 
-<<<<<<< HEAD
-      FindViewById<Button>(Resource.Id.btnPluginsOnline).Click += delegate
-          {
-            Util.GotoUrl(this, "https://github.com/PhilippC/keepass2android/blob/master/docs/Available-Plug-ins.md");
-          };
-=======
->>>>>>> 87691462
 
     }
     protected override void OnResume()
