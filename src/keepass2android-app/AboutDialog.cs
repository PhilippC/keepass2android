--- conflicted
+++ resolved
@@ -27,7 +27,6 @@
 
 namespace keepass2android
 {
-<<<<<<< HEAD
 
   public class AboutDialog : Dialog
   {
@@ -88,9 +87,6 @@
         {
           App.Kp2a.ShowMessage(Context, Resource.String.no_url_handler, MessageSeverity.Error);
         }
-      }; FindViewById(Resource.Id.donate).Click += delegate
-      {
-        Util.GotoDonateUrl(Context);
       };
     }
 
@@ -129,98 +125,5 @@
     }
 
   }
-=======
-	
-	public class AboutDialog : Dialog {
-		
-		public AboutDialog(Context context):base (context) {
-		}
-		public AboutDialog(Context context, int theme)
-			: base(context, theme)
-		{
-		}
-		
-		public AboutDialog(IntPtr javaRef, JniHandleOwnership transfer) : base(javaRef, transfer)
-		{
-			
-		}
-		
-		
-		protected override void OnCreate(Bundle savedInstanceState) {
-			base.OnCreate(savedInstanceState);
-			SetContentView(Resource.Layout.about);
-			SetTitle(Resource.String.app_name);
-			
-			SetVersion();
-			SetContributors();
-			
-			FindViewById(Resource.Id.suggest).Click += delegate
-				{
-					try
-					{
-						Util.GotoUrl(Context, Resource.String.SuggestionsURL);
-					}
-					catch (ActivityNotFoundException)
-					{
-                        App.Kp2a.ShowMessage(Context, Resource.String.no_url_handler, MessageSeverity.Error);
-					}
-
-				};
-			FindViewById(Resource.Id.rate).Click += delegate
-			{
-				try
-				{
-					Util.GotoMarket(Context);
-				}
-				catch (ActivityNotFoundException)
-				{
-					App.Kp2a.ShowMessage(Context, Resource.String.no_url_handler,  MessageSeverity.Error);
-				}
-			};
-			FindViewById(Resource.Id.translate).Click += delegate
-			{
-				try
-				{
-					Util.GotoUrl(Context, Resource.String.TranslationURL);
-				}
-				catch (ActivityNotFoundException)
-				{
-					App.Kp2a.ShowMessage(Context, Resource.String.no_url_handler,  MessageSeverity.Error);
-				}
-			};
-		}
-
-		private void SetContributors()
-		{
-			TextView tv = (TextView)FindViewById(Resource.Id.further_authors);
-			tv.Text = Context.GetString(Resource.String.further_authors, new Java.Lang.Object[] { Context.GetString(Resource.String.further_author_names) });
-
-			TextView tvdesigners = (TextView)FindViewById(Resource.Id.designers);
-			tvdesigners.Text = Context.GetString(Resource.String.designers, new Java.Lang.Object[] { Context.GetString(Resource.String.designer_names) });
-
-            TextView tvsupporters = (TextView)FindViewById(Resource.Id.supporters);
-            tvsupporters.Text = Context.GetString(Resource.String.supporters, new Java.Lang.Object[] { Context.GetString(Resource.String.supporter_names) });
-		}
-
-		private void SetVersion() {
-			Context ctx = Context;
-			
-			String version;
-			try {
-				PackageInfo packageInfo = ctx.PackageManager.GetPackageInfo(ctx.PackageName, 0);
-				version = packageInfo.VersionName;
-				
-			} catch (PackageManager.NameNotFoundException) {
-				version = "";
-			}
-			
-			TextView tv = (TextView) FindViewById(Resource.Id.versionX);
-			tv.Text = version;
-
-			FindViewById(Resource.Id.versionB).Click += (sender, args) => ChangeLog.ShowChangeLog(ctx, () => { });
-		}
-		
-	}
->>>>>>> 87691462
 
 }
