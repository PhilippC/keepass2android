--- conflicted
+++ resolved
@@ -16,12 +16,8 @@
    along with Keepass2Android.  If not, see <http://www.gnu.org/licenses/>.
 -->
 <manifest xmlns:android="http://schemas.android.com/apk/res/android"
-      android:versionCode="243"
-<<<<<<< HEAD
-      android:versionName="1.15-pre2"
-=======
-      android:versionName="1.14-r2"
->>>>>>> 87691462
+      android:versionCode="244"
+      android:versionName="1.15-pre3"
       package="keepass2android.keepass2android"
       xmlns:tools="http://schemas.android.com/tools"
       android:installLocation="auto">
