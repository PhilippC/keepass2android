<?xml version="1.0" encoding="utf-8"?>
<resources>
  <string name="about_feedback">Comentários</string>
  <string name="AboutText">Keepass2Android é uma implementação do gerenciador de senhas KeePass.</string>
  <string name="CreditsText">A Interface do usuário baseia-se no KeepassDroid desenvolvido por Brian Pellin. Código para manipulação do banco de dados baseia-se no KeePass por Dominik Reichl. O robô Android é reproduzido ou modificado do trabalho criado e compartilhado pelo Google e utilizado de acordo com os termos descritos na licença Creative Commons 3.0 Attribution License.</string>
  <string name="CreditsTextSFTP">O suporte ao SFTP é implementado utilizando a biblioteca JSch sob licença BSD, criada por JCraft, Inc.</string>
  <string name="CreditsIcons">O ícone do Martelo foi criado por John Caserta do Noun Project. O ícone do Pinguim foi criado por Adriano Emerick do Noun Project. O ícone da Pena foi criado por Jon Testa do Noun Project. O ícone da Maçã foi criado por Ava Rowell do Noun Project. O ícone da Imagem é de https://icons8.com/icon/5570/Picture.</string>
  <string name="accept">Aceitar</string>
  <string name="deny">Negar</string>
  <string name="add_entry">Adicionar entrada</string>
  <string name="edit_entry">Editar entrada</string>
  <string name="add_url_entry">Criar entrada para URL</string>
  <string name="add_group">Adicionar grupo</string>
  <string name="add_group_title">Adicionar Grupo</string>
  <string name="edit_group_title">Editar Grupo</string>
  <string name="algorithm">Algoritmo</string>
  <string name="algorithm_colon">Algoritmo</string>
  <string name="app_name">Keepass2Android</string>
  <string name="short_app_name">KP2A</string>
  <string name="app_name_nonet">Keepass2Android Offline</string>
  <string name="short_app_name_nonet">KP2A Offline</string>
  <string name="app_timeout">Tempo limite para o aplicativo</string>
  <string name="app_timeout_summary">Tempo até que o banco de dados seja travado quando o aplicativo estiver inativo.</string>
  <string name="show_kill_app">Botão fechar</string>
  <string name="kill_app_label">Encerrar o processo do aplicativo</string>
  <string name="show_kill_app_summary">Mostrar um botão na tela de senha para encerrar o processo do aplicativo (para usuários paranóicos)</string>
  <string name="application">App</string>
  <string name="application_settings">Configurações</string>
  <string name="ShowGroupnameInSearchResult_title">Exibir o nome do grupo no resultado da pesquisa</string>
  <string name="ShowGroupnameInSearchResult_resume">Mostrar nome do grupo abaixo do título de entrada no resultado das pesquisas. Útil se várias entradas têm o mesmo nome.</string>
  <string name="NavigationToGroupCompleted_message">Grupo de exibição é agora: %1$s</string>
  <string name="AutofillDisabledQueriesPreference_title">Desabilitar Autopreenchimento para os alvos</string>
  <string name="AutofillDisabledQueriesPreference_summary">Visualiza uma lista de aplicativos e sites para os quais o Autopreenchimento foi desativado</string>
  <string name="OfferSaveCredentials_summary">Se ativado, o Android pergunta se deseja salvar as credenciais após que você inseriu manualmente dados em campos auto-preenchidos.</string>
  <string name="OfferSaveCredentials_title">Oferecer salvação de credenciais</string>
  <string name="ShowGroupInEntry_title">Mostrar nome do grupo na tela de entrada</string>
  <string name="unknown_uri_scheme">O Keepass2Android não pode lidar com a URI %1$s. Entre em contato com o desenvolvedor!</string>
  <string name="Entry_singular">Uma entrada</string>
  <string name="Entry_plural">%1$d entradas</string>
  <string name="IconSet_title">Conjunto de ícones</string>
  <string name="IconSet_install">Ache mais...</string>
  <string name="security_prefs">Segurança</string>
  <string name="display_prefs">Exibição</string>
  <string name="password_access_prefs">Acesso às senhas de entradas</string>
  <string name="QuickUnlock_prefs">QuickUnlock</string>
  <string name="FileHandling_prefs">Manipulação de arquivos</string>
  <string name="keyboard_prefs">Teclado</string>
  <string name="export_prefs">Exportar banco de dados...</string>
  <string name="fingerprint_prefs">Debloqueio por impressão digital</string>
  <string name="import_db_prefs">Importar base de dados para pasta interna</string>
  <string name="import_keyfile_prefs">Importar arquivo chave para pasta interna</string>
  <string name="export_keyfile_prefs">Exportar arquivo-chave da pasta interna</string>
  <string name="keyboardswitch_prefs">Alterar teclado</string>
  <string name="OnlyAvailableForLocalFiles">Só disponível para arquivos locais.</string>
  <string name="FileIsInInternalDirectory">Arquivo armazenado no diretório interno.</string>
  <string name="DatabaseFileMoved">Banco de dados copiado para a pasta interna. Clique em OK para abrir o novo local. Nota: Não se esqueça de exportar o banco de dados para um local seguro regularmente!</string>
  <string name="KeyfileMoved">Arquivo de chaves copiado para a pasta interna. Verifique se que você tem um backup seguro antes de excluir do local atual!</string>
  <string name="KeyfileMoveRequiresRememberKeyfile">Impossível usar a pasta interna enquanto o local do arquivo de chaves não for memorizado. Modifique as preferências de segurança.</string>
  <string name="unlock_database_button">Desbloquear</string>
  <string name="unlock_database_title">Desbloquear banco de dados</string>
  <string name="brackets">Parênteses</string>
  <string name="cancel">Cancelar</string>
  <string name="Ok">Ok</string>
  <string name="disable_sensor">Desabilitar sensor</string>
  <string name="enable_sensor">Ativar sensor de impressão digital</string>
  <string name="ClearClipboard">Área de transferência limpa.</string>
  <string name="clipboard_timeout">Limite de tempo para a área de transferência</string>
  <string name="clipboard_timeout_summary">Tempo até limpar a área de transferência após copiar usuário ou senha</string>
  <string name="copy_username">Copiar usuário para a área de transferência</string>
  <string name="copy_password">Copiar senha para a área de transferência</string>
  <string name="copy_totp">Selecione para copiar a TOTP para a área de transferência</string>
  <string name="available_through_keyboard">Entrada está disponível através do teclado KP2A</string>
  <string name="app_language_pref_title">Idioma do app</string>
  <string name="entry_is_available">está disponível</string>
  <string name="not_possible_im_picker">Não foi possível abrir a caixa de diálogo para selecionar o método de entrada. Por favor, ative o teclado manualmente.</string>
  <string name="please_activate_keyboard">Por favor habilite o teclado do Keepass2Android nas configurações do seu sistema.</string>
  <string name="creating_db_key">Criando a chave do banco de dados…</string>
  <string name="current_group">Grupo atual</string>
  <string name="current_group_root">Grupo atual: Raiz</string>
  <string name="database">Banco de Dados</string>
  <string name="digits">Dígitos</string>
  <string name="disclaimer_formal">Keepass2Android vem com ABSOLUTAMENTE NENHUMA GARANTIA; Este é um software livre, e você está convidado a redistribui-lo sob as condições da GPL versão 2 ou posterior.</string>
  <string name="ellipsis">\u2026</string>
  <string name="copy_to_clipboard">Copiar para a área de transferencia</string>
  <string name="SystemLanguage">Idioma do sistema</string>
  <string name="fingerprint_description">Confirme a digital para continuar</string>
  <string name="fingerprint_fatal">Não consigo configurar Desbloqueio por Digital:</string>
  <string name="fingerprint_not_recognized">Digital não reconhecida. Tente de novo</string>
  <string name="fingerprint_success">Digital reconhecida</string>
  <string name="fingerprint_os_error">Desbloqueio por Digital requer Android 6.0 ou posterior.</string>
  <string name="fingerprint_hardware_error">Nenhum leitor de digital detectado.</string>
  <string name="fingerprint_no_enrolled">Você não tem digitais registradas neste dispositivo. Por favor vá para configurações do sistema primeiro.</string>
  <string name="disable_fingerprint_unlock">Desabilitar o Desbloqueio Biométrico </string>
  <string name="enable_fingerprint_unlock">Habilitar o Desbloqueio de Biométrico completo</string>
  <string name="enable_fingerprint_quickunlock">Habilitar o Desbloqueio de Biométrico para o QuickUnlock</string>
  <string name="password_based_quick_unlock_not_available">Desbloqueio rápido baseado em senha não disponível</string>
  <string name="password_based_quick_unlock_not_available_text">O desbloqueio rápido usando uma parte da sua senha está bloqueado porque o bloqueio da tela não está ativado no seu dispositivo. Esse comportamento é para protegê -lo caso alguém o veja entrando na sua chave de desbloqueio rápido.</string>
  <string name="fingerprint_unlock_failed">Desbloqueio por impressão digital falhou: Chave para desencriptação foi invalidada pelo sistema Android. Isto costuma acontecer se for adicionada uma nova impressão digital ao sistema ou se os parâmetros de segurança forem alterados. </string>
  <string name="fingerprint_disabled_wrong_masterkey">Desbloqueio da base de dados falhado: Chave composta inválida. O desbloqueio por impressão digital foi desativado porque aparentemente a chave mestra arquivada não é válida. </string>
  <string name="fingerprint_reenable">Por favor, reative o Desbloquear com Impressão Digital para a nova senha mestre.</string>
  <string name="fingerprint_reenable2">Por favor desbloqueie com sua senha e reative o desbloqueio por impressão digital nas configurações da base de dados.</string>
  <string name="FingerprintInitFailed">Falha ao inicializar o sensor de impressão digital. </string>
  <string name="FingerprintSetupFailed">Falha ao criptografar dados. Isso pode acontecer se você adicionar ou remover impressões digitais nas configurações do sistema enquanto o Keepass2Android está esperando pela sua impressão digital.</string>
  <string name="enable_fingerprint_unlock_Info">    Isto armazenará a sua senha mestre neste dispositivo, criptografada com a Armazenagem
    de Chaves do Android e protegida usando a autenticação com impressão digital. Permite desblo-
    quear a sua base de dados somente com a sua impressão digital.  </string>
  <string name="enable_fingerprint_quickunlock_Info">Permite usar a autenticação de impressão digital em vez do código de Desbloqueio Rápido. Não exige armazenar qualquer informação relacionada com a sua senha mestre.</string>
  <string name="enter_filename">Digite o nome do arquivo de banco de dados</string>
  <string name="entry_accessed">Acessado</string>
  <string name="entry_cancel">Cancelar</string>
  <string name="entry_comment">Notas</string>
  <string name="entry_tags">Etiquetas</string>
  <string name="entry_override_url">Substituir URL</string>
  <string name="entry_confpassword">Confirmar senha</string>
  <string name="entry_created">Criado</string>
  <string name="entry_expires">Expira</string>
  <string name="entry_group_name">Nome do Grupo</string>
  <string name="entry_keyfile">Arquivo chave (opcional)</string>
  <string name="keyfile_heading">Arquivo de chave</string>
  <string name="entry_modified">Modificado</string>
  <string name="entry_password">Senha</string>
  <string name="entry_save">Salvar</string>
  <string name="entry_title">Nome</string>
  <string name="entry_url">URL</string>
  <string name="entry_user_name">Nome de usuário</string>
  <string name="entry_extra_strings">Campos de texto extra</string>
  <string name="entry_binaries">Anexos</string>
  <string name="entry_history">Versões anteriores</string>
  <string name="error_can_not_handle_uri">Keepass2Android não pôde tratar esta uri.</string>
  <string name="error_could_not_create_group">Erro ao criar grupo.</string>
  <string name="error_could_not_create_parent">Não foi possível criar o diretório pai.</string>
  <string name="error_database_exists">Este arquivo já existe.</string>
  <string name="error_database_settinoverrgs">Falha ao determinar configurações da base de dados.</string>
  <string name="error_failed_to_launch_link">Falha ao executar link.</string>
  <string name="error_filename_required">É necessário um nome de arquivo.</string>
  <string name="error_file_not_create">Não foi possível criar o arquivo</string>
  <string name="error_invalid_db">Banco de dados inválido.</string>
  <string name="error_invalid_path">Caminho inválido.</string>
  <string name="error_no_name">É necessário um nome.</string>
  <string name="error_nopass">É necessário uma senha ou um arquivo chave.</string>
  <string name="error_pass_gen_type">Pelo menos um tipo de geração de senhas deve ser selecionado</string>
  <string name="error_pass_match">As senhas não combinam.</string>
  <string name="error_rounds_not_number">Número de rodadas deve ser um número.</string>
  <string name="error_param_not_number">Parâmetro precisa ser um número.</string>
  <string name="error_title_required">É necessário um título.</string>
  <string name="error_wrong_length">Digite um número inteiro positivo no campo de tamanho</string>
  <string name="FileNotFound">Arquivo não encontrado.</string>
  <string name="file_browser">Localizador de Arquivos</string>
  <string name="generate_password">Gerar Senha</string>
  <string name="group">Grupo</string>
  <string name="hint_comment">notas</string>
  <string name="hint_conf_pass">confirmar senha</string>
  <string name="hint_generated_password">senha gerada</string>
  <string name="hint_group_name">Nome do grupo</string>
  <string name="hint_keyfile">arquivo chave</string>
  <string name="hint_length">tamanho</string>
  <string name="hint_pass">senha</string>
  <string name="hint_keyfile_path">Caminho da chave privada SSH</string>
  <string name="hint_login_pass">Senha</string>
  <string name="hint_title">nome</string>
  <string name="hint_url">URL</string>
  <string name="hint_override_url">substituir url</string>
  <string name="hint_tags">tag1, tag2</string>
  <string name="hint_username">nome de usuário</string>
  <string name="InvalidPassword">Senha ou arquivo chave inválidos.</string>
  <string name="invalid_algorithm">Algoritmo inválido.</string>
  <string name="invalid_db_sig">O formato do banco de dados não foi reconhecido.</string>
  <string name="keyfile_does_not_exist">Arquivo chave não existe.</string>
  <string name="no_keyfile_selected">Nenhum arquivo de chaves selecionado.</string>
  <string name="keyfile_is_empty">Arquivo chave está vazio.</string>
  <string name="length">Tamanho</string>
  <string name="list_size_title">Tamanho da lista de grupos</string>
  <string name="list_size_summary">Tamanho do texto na lista de grupos</string>
  <string name="loading_database">Carregando banco de dados…</string>
  <string name="lowercase">Letras minúsculas</string>
  <string name="MaskedPassword">*****</string>
  <string name="maskpass_title">Esconder senha</string>
  <string name="maskpass_summary">Esconder senha por padrão</string>
  <string name="masktotp_title">Mascarar campo TOTP</string>
  <string name="masktotp_summary">Ocultar campo TOTP por padrão</string>
  <string name="NoAutofillDisabling_title">Sem opção de desabilitar preenchimento automático</string>
  <string name="NoAutofillDisabling_summary">Se ativado, o app não irá mostrar a opção de desabilitar o preenchimento automático para entradas específicas.</string>
  <string name="menu_about">Sobre</string>
  <string name="menu_change_key">Modificar Senha Mestre</string>
  <string name="menu_copy_pass">Copiar Senha</string>
  <string name="menu_copy_user">Copiar Usuário</string>
  <string name="menu_copy_totp">Copiar TOTP</string>
  <string name="menu_create">Criar</string>
  <string name="menu_app_settings">Configurações</string>
  <string name="menu_db_settings">Configurações do banco de dados</string>
  <string name="menu_delete">Excluir</string>
  <string name="menu_copy">Criar cópia</string>
  <string name="menu_move">Mover para outro grupo</string>
  <string name="menu_move_light">Mover</string>
  <string name="menu_navigate">Navegue para o grupo pai</string>
  <string name="menu_donate">Doe uma cerveja...</string>
  <string name="menu_edit">Editar</string>
  <string name="menu_hide_password">Esconder Senha</string>
  <string name="menu_lock">Trancar banco de dados</string>
  <string name="menu_open">Abrir</string>
  <string name="menu_close">Fechar</string>
  <string name="menu_rename">Renomear</string>
  <string name="menu_search">Procurar</string>
  <string name="menu_search_advanced">Pesquisa avançada</string>
  <string name="menu_url">Ir para URL</string>
  <string name="menu_change_db">Alterar banco de dados…</string>
  <string name="menu_show_all">Mostrar todos os campos</string>
  <string name="minus">Menos</string>
  <string name="never">Nunca</string>
  <string name="yes">Sim</string>
  <string name="no">Não</string>
  <string name="no_keys">Nenhuma entrada no grupo.</string>
  <string name="no_results">Sem resultados na busca.</string>
  <string name="no_url_handler">Erro ao tratar url.</string>
  <string name="open_recent">Abrir banco de dados recente (clique para abrir)</string>
  <string name="omitbackup_title">Não procurar entradas no backup ou na lixeira.</string>
  <string name="omitbackup_summary">Omitir os grupos \'Backup\' e \'Lixeira\' dos resultados da busca</string>
  <string name="pass_filename">Arquivo de banco de dados do KeePass</string>
  <string name="password_title">Digite a senha do banco de dados</string>
  <string name="master_key_type">Selecione o tipo da chave mestra:</string>
  <string name="progress_create">Criando novo banco de dados…</string>
  <string name="create_database">Criar banco de dados</string>
  <string name="progress_title">Trabalhando…</string>
  <string name="remember_keyfile_summary">Lembrar o local dos arquivos chave</string>
  <string name="remember_keyfile_title">Salvar arquivo chave</string>
  <string name="remove_from_filelist">Remover</string>
  <string name="edit">Editar</string>
  <string name="rijndael">Rijndael (AES)</string>
  <string name="root">Raiz</string>
  <string name="AutoReturnFromQuery_title">Retornar automaticamente da tela de consulta</string>
  <string name="AutoReturnFromQuery_summary">Ao procurar uma entrada para um aplicativo ou site: retorne automaticamente da tela de consulta se houver apenas uma entrada correspondente no banco de dados.</string>
  <string name="KeyDerivFunc">Função chave da derivação</string>
  <string name="rounds">Rodadas de criptografia</string>
  <string name="rounds_explaination">Maior número de rodadas de criptografia adiciona mais proteção contra ataques de força bruta, porém pode tornar o processo de carregar e salvar mais lentos.</string>
  <string name="rounds_hint">rodadas</string>
  <string name="argon2memory">Memória para Argon2 (bytes)</string>
  <string name="argon2parallelism">Paralelismo para Argon2</string>
  <string name="database_name">Nome do banco de dados</string>
  <string name="default_username">Nome de usuário padrão para novas entradas</string>
  <string name="saving_database">Salvando banco de dados…</string>
  <string name="exporting_database">Exportando banco de dados…</string>
  <string name="export_database_successful">Banco de dados exportado com sucesso!</string>
  <string name="export_keyfile_successful">Arquivo-chave exportado com sucesso!</string>
  <string name="space">Espaço</string>
  <string name="search_label">Procurar</string>
  <string name="show_password">Mostrar senha</string>
  <string name="sort_menu">Ordenar por...</string>
  <string name="sort_name">Ordenar por nome</string>
  <string name="sort_db">Ordenar por data de criação</string>
  <string name="sort_moddate">Ordenar por data de modificação</string>
  <string name="sort_default">Manter ordem padrão</string>
  <string name="special">Caracteres Especiais</string>
  <string name="special_extended">Especial Estendido</string>
  <string name="at_least_one_from_each_group">Pelo menos um de cada grupo</string>
  <string name="exclude_lookalike">Excluir caracteres parecidos</string>
  <string name="password_generation_profile">Perfil</string>
  <string name="save_password_generation_profile_text">Digite o nome do perfil para salvar. Digite um nome existente para sobrescrever.</string>
  <string name="hint_wordcount">Número de palavras na frase</string>
  <string name="hint_wordseparator">Separador de palavras</string>
  <string-array name="PasswordGeneratorModes">
    <item>Senha</item>
    <item>Frase</item>
    <item>Frase + Senha</item>
  </string-array>
  <string-array name="PasswordGeneratorCaseModes">
    <item>minúsculas</item>
    <item>MAIÚSCULAS</item>
    <item>Primeiro Caractere Maiúsculo</item>
  </string-array>
  <string name="custom_settings">Opções personalizadas</string>
  <string name="passphrase_capitalization">Capitalização da frase</string>
  <string name="search_hint">O que encontrar</string>
  <string name="search_results">Resultado da busca</string>
  <string name="search_in">Procurar em</string>
  <string name="select_other_entry">Selecione outra entrada</string>
  <string name="select_group_then_add">Abra o grupo desejado e, em seguida, pressione \"%1$s\"!</string>
  <string name="insert_element_here">Insira aqui</string>
  <string name="twofish">Twofish</string>
  <string name="underline">Sublinhado</string>
  <string name="unsupported_db_version">Versão de banco de dados não suportada.</string>
  <string name="uppercase">Letras maiúsculas</string>
  <string name="warning_read_only">Seu cartão SD está no modo de somente leitura. Talvez não seja possível salvar modificações ao banco de dados.</string>
  <string name="warning_unmounted">Seu cartão SD não está montado no dispositivo. Não será possível carregar ou criar um banco de dados.</string>
  <string name="version_label">Versão</string>
  <string name="version_history">Histórico de versões</string>
  <string name="author">Keepass2Android é desenvolvido por Philipp Crocoll.</string>
  <string name="further_authors">Agradecimentos a contribuições de código por %1$s.</string>
  <string name="designers">Obrigado à %1$s por contribuir com ícones e projetos do layout.</string>
  <string name="supporters">Obrigado pelo suporte financeiro de %1$s</string>
  <string name="credit_plugin1">O Plugin Twofish Cipher para Keepass foi desenvolvido por Scott Greenberg e está incluído em KP2A.</string>
  <string name="credit_android_filechooser">android-filechooser foi desenvolvido por Hai Bison</string>
  <string name="credit_keyboard">O teclado do KP2A é baseado no teclado do Gibgerbread pelo Android Open Source Project e usa o código do Plugin Manager do Hacker\'s Keyboard por Klaus Weidner.</string>
  <string name="please_note">Atenção</string>
  <string name="contributors">Colaboradores</string>
  <string name="regular_expression">Expressão regular</string>
  <string name="AlwaysMergeOnConflict_title">Sempre mesclar quando em conflito</string>
  <string name="AlwaysMergeOnConflict_summary">Quando Keepass2Android detecta que o arquivo remoto foi modificado, sempre mesclará as mudanças locais com as mudanças remotas.</string>
  <string name="TanExpiresOnUse_title">Tan expira em uso</string>
  <string name="TanExpiresOnUse_summary">Marque as entradas TAN como expiradas quando usá-las</string>
  <string name="ShowUsernameInList_title">Mostrar nome de usuário na lista</string>
  <string name="ShowUsernameInList_summary">Mostrar nome de usuário abaixo dos títulos das entradas. Útil para várias contas ou TANs.</string>
  <string name="RememberRecentFiles_title">Lembrar-se dos bancos de dados</string>
  <string name="RememberRecentFiles_summary">Lembrar-se dos bancos de dados abertos recentemente, e mostrá-los na tela Abrir Banco de Dados.</string>
  <string name="NoDalVerification_title">Sem verificação de DAL</string>
  <string name="NoDalVerification_summary">Desativa a checagem se domínio e pacote do app correspondem.</string>
  <string name="InlineSuggestions_title">Integrar com o teclado</string>
  <string name="InlineSuggestions_summary">Mostra sugestões de Autopreenchimento como opção na linha no teclado (se suportado pelo método de entrada)</string>
  <string name="LogAutofillView_title">Registrar exibição de preenchimento automático</string>
  <string name="LogAutofillView_summary">Escreva detalhes sobre a exibição de preenchimento automático para registro de depuração (se o registro de depuração estiver habilitado). Esses detalhes podem ser enviados ao desenvolvedor se o preenchimento automático não funcionar conforme o esperado.</string>
  <string name="requires_android11">Requer Android 11 ou posterior</string>
  <string name="kp2a_findUrl">Keepass2Android: Buscar senha</string>
  <string name="excludeExpiredEntries">Excluir entradas expiradas</string>
  <string name="search_options">Opções</string>
  <string name="caseSensitive">Sensível a maiúsculas e minúsculas</string>
  <string name="start_open_file">Abrir arquivo...</string>
  <string name="start_create">Criar novo banco de dados...</string>
  <string name="start_open_url">Abrir URL...</string>
  <string name="start_create_import">Importar arquivo para um novo banco de dados...</string>
  <string name="enter_filename_details_url">A URL completa deve ser especificada, incluindo o protocolo, como http://</string>
  <string name="enter_filename_details_create_import">O arquivo a ser importado será selecionado na próxima etapa.</string>
  <string name="enable_quickunlock">Habilitar o QuickUnlock</string>
  <string name="QuickUnlock_label">Digite os últimos %1$d caracteres de sua senha:</string>
  <string name="QuickUnlock_label_secure">Digite o código QuickUnlock:</string>
  <string name="QuickUnlock_button">Desbloqueio Rápido!</string>
  <string name="QuickUnlock_lockButton">Fechar banco de dados</string>
  <string name="enable_screen_lock">Ativar bloqueio de tela</string>
  <string name="QuickUnlockDefaultEnabled_title">Habilitar Desbloqueio Rápido por padrão</string>
  <string name="QuickUnlockDefaultEnabled_summary">Define se o Desbloqueio Rápido está habilitado por padrão ou não.</string>
  <string name="ViewDatabaseSecure_title">Proteger a exibição da base de dados</string>
  <string name="ViewDatabaseSecure_summary">Se habilitado, as capturas de tela são bloqueadas e a miniatura do app não é exibida na lista de apps recentes.</string>
  <string name="QuickUnlockIconHidden_title">Ocultar o ícone do QuickUnlock</string>
  <string name="QuickUnlockIconHidden_summary">O QuickUnlock infelizmente não funciona sem exibir um ícone de notificação. Selecione esta opção para usar um ícone transparente.</string>
  <string name="QuickUnlockIconHidden16_title">Ocultar o ícone do QuickUnlock</string>
  <string name="QuickUnlockIconHidden16_summary">QuickUnlock requer uma notificação para funcionar corretamente. Selecione esta opção para exibir uma notificação sem um ícone.</string>
  <string name="QuickUnlockBlockedWhenDeviceNotSecure_summary">Bloquear a inserção da chave de Desbloqueio Rápido, se o dispositivo não estiver protegido por bloqueio de tela. Isso previne ataques de shoulder surfing. Desative esta opção apenas se você compreender o risco. Observe que o Desbloqueio Rápido ainda pode ser usado com biometria.</string>
  <string name="QuickUnlockBlockedWhenDeviceNotSecure_title">Bloquear Desbloqueio Rápido quando o dispositivo não for seguro.</string>
  <string name="QuickUnlockLength_title">Comprimento da senha do QuickUnlock</string>
  <string name="QuickUnlockLength_summary">Número máximo de caracteres usado como senha do QuickUnlock.</string>
  <string name="QuickUnlockHideLength_title">Esconder o tamanho do código QuickUnlock</string>
  <string name="QuickUnlockHideLength_summary">Se ativado, o tamanho do código QuickUnlock não é exibido durante a digitação.</string>
  <string name="QuickUnlockKeyFromDatabase_title">Chave de Desbloqueio Rápido da entrada do banco de dados</string>
  <string name="QuickUnlockKeyFromDatabase_summary">Se o banco de dados ativo contém uma entrada com título Desbloqueio Rápido no seu grupo raiz, a senha desta entrada é usada como código de Desbloqueio Rápido.</string>
  <string name="QuickUnlock_fail">O QuickUnlock falhou: senha incorreta!</string>
  <string name="SaveAttachmentDialog_title">Salvar anexo</string>
  <string name="SaveAttachmentDialog_text">Por favor, selecione onde deseja salvar o anexo.</string>
  <string name="SaveAttachmentDialog_save">Salvar para o cartão SD</string>
  <string name="SaveAttachmentDialog_open">Armazenar em cache e abrir</string>
  <string name="ShowAttachedImage">Mostrar com visualizador de imagens interno</string>
  <string name="SaveAttachment_doneMessage">Salvo o arquivo em %1$s.</string>
  <string name="SaveAttachment_Failed">Não foi possível salvar o anexo em %1$s.</string>
  <string name="AddUrlToEntryDialog_title">Lembrar do texto de pesquisa?</string>
  <string name="AddUrlToEntryDialog_text">Você gostaria de armazenar o texto de pesquisa \"%1$s\" na entrada selecionada para encontrá-lo automaticamente na próxima vez?</string>
  <string name="error_invalid_expiry_date">Formato de data/hora inválido para data de validade!</string>
  <string name="error_string_key">Um nome de campo é necessário para cada sequência de caracteres.</string>
  <string name="error_string_duplicate_key">Um nome de campo não pode ser repetido (%1$s).</string>
  <string name="field_name">Nome do campo</string>
  <string name="field_value">Valor do campo</string>
  <string name="protection">Campo protegido</string>
  <string name="add_binary">Adicione o arquivo anexo...</string>
  <string name="add_extra_string">Adicionar sequência de caracteres adicional</string>
  <string name="configure_totp">Configurar TOPT</string>
  <string name="totp_secret_key">Chave secreta</string>
  <string name="totp_encoding_rfc6238">Configurações padrão do token RFC6238</string>
  <string name="totp_encoding_steam">Configurações do token Steam</string>
  <string name="totp_encoding_custom">Configurações de token personalizadas</string>
  <string name="totp_time_step">Passagem do tempo</string>
  <string name="totp_length">Comprimento do código</string>
  <string name="totp_scan">Escanear código QR</string>
  <string name="delete_extra_string">Excluir caracteres adicionais</string>
  <string name="database_loaded_quickunlock_enabled">%1$s: Bloqueado. Desbloqueio Rápido habilitado.</string>
  <string name="database_loaded_unlocked">%1$s: Desbloqueado.</string>
  <string name="credentials_dialog_title">Digite as credenciais do servidor</string>
  <string name="UseFileTransactions_title">Arquivo de transações</string>
  <string name="UseFileTransactions_summary">Usar transações de arquivo para escrita de bancos de dados</string>
  <string name="LockWhenScreenOff_title">Travar com a tela desligada</string>
  <string name="LockWhenScreenOff_summary">Bloquear o banco de dados quando a tela for desligada.</string>
  <string name="ClearPasswordOnLeave_title">Limpar a senha mestre digitada</string>
  <string name="ClearPasswordOnLeave_summary">Limpar a senha mestra digitada ao sair da tela sem desbloquear a base de dados.</string>
  <string name="LockWhenNavigateBack_title">Bloquear quando deixar o app</string>
  <string name="LockWhenNavigateBack_summary">Feche o banco de dados quando sair do app pressionando o botão voltar.</string>
  <string name="UseKp2aKeyboardInKp2a_title">Usar o teclado embutido dentro do Keepass2Android</string>
  <string name="UseKp2aKeyboardInKp2a_summary">Se não confiar no provedor do seu teclado, marque esta opção para utilizar o teclado embutido quando estiver a inserir a sua palavra\'chave mestra ou a editar entradas.</string>
  <string name="ActivateSearchViewOnStart_title">Ativar campo de procura ao iniciar</string>
  <string name="ActivateSearchViewOnStart_summary">Ativa o campo de pesquisa no modo de exibição de grupo após o desbloqueio ou quando à procura de um registro</string>
  <string name="NoDonateOption_title">Ocultar a opção de doação</string>
  <string name="NoDonateOption_summary">Esta configuração é para doadores. Está disponível depois de usar o Keepass2Android por um tempo apenas.</string>
  <string name="NoDonateOption_question">Sem doações, este app não existiria e não poderia ser melhorado continuamente! Se você ainda não doou, por favor, considere fazer uma doação agora.</string>
  <string name="NoDonationReminder_title">Nunca pedir doações</string>
  <string name="NoDonationReminder_summary">Já doei ou não doarei nenhum centavo. Não me peça doação novamente, nem no aniversário do criador.</string>
  <string name="UseOfflineCache_title">Cache do banco de dados</string>
  <string name="UseOfflineCache_summary">Manter uma cópia dos ficheiros da base de dados no diretório de cache do app. Isto permite o uso das base de dados mesmo quando os ficheiros das base de dados não estão acessíveis.</string>
  <string name="CreateBackups_title">Cópias de segurança locais</string>
  <string name="CreateBackups_summary">Cria um backup local após carregar com sucesso o banco de dados.</string>
  <string name="UpdatingBackup">Atualizando a cópia de segurança local...</string>
  <string name="LocalBackupOf">Cópia de segurança local de %1$s</string>
  <string name="show_local_backups">Exibir backups locais</string>
  <string name="AcceptAllServerCertificates_title">Certificados SSL</string>
  <string name="AcceptAllServerCertificates_summary">Definir o comportamento quando uma validação de certificado falhar. Nota: você pode instalar certificados no seu dispositivo se a validação falhar!</string>
  <string name="ClearOfflineCache_title">Limpar o cache?</string>
  <string name="ClearOfflineCache_question">Isso excluirá todos arquivos da base de dados em cache. Quaisquer alterações feitas sem acessar a base de dados de origem e ainda não sincronizadas serão perdidas! Continuar?</string>
  <string name="CheckForFileChangesOnSave_title">Verificar modificações</string>
  <string name="CheckForFileChangesOnSave_summary">Verifica se o arquivo foi modificado externamente antes de salvar as alterações.</string>
  <string name="CheckForDuplicateUuids_title">Verificar UUIDs duplicados</string>
  <string name="CheckForDuplicateUuids_summary">Verifique se o arquivo da base de dados está danificado por ter várias entradas com o mesmo ID. Isto pode causar comportamento inesperado.</string>
  <string name="ShowCopyToClipboardNotification_title">Notificações da área de transferência</string>
  <string name="ShowCopyToClipboardNotification_summary">Tornar usuários e senhas disponíveis através da barra de notificações e da área de transferência. Cuidado com sniffers de senhas!</string>
  <string name="ShowSeparateNotifications_title">Notificações separadas</string>
  <string name="ShowSeparateNotifications_summary">Exibir notificações separadas para copiar nome de usuário e senha para área de transferência e ativar o teclado.</string>
  <string name="AccServiceAutoFill_prefs">Serviço de Acessibilidade para Autopreenchimento</string>
  <string name="AutoFill_prefs">Serviço de Autopreenchimento</string>
  <string name="AutoFillTotp_prefs_ShowNotification_summary">Ao preencher automaticamente uma entrada com TOTP, mostre a notificação de entrada com um botão Copiar TOTP</string>
  <string name="AutoFillTotp_prefs_ShowNotification_title">Mostrar notificação da entrada</string>
  <string name="AutoFillTotp_prefs_title">Preenchimento automático para entradas TOTP</string>
  <string name="AutoFillTotp_prefs_CopyTotpToClipboard_title">Copiar TOTP para a área de transferência</string>
  <string name="AutoFillTotp_prefs_CopyTotpToClipboard_summary">Ao preencher automaticamente uma entrada com TOTP, copie o TOTP para a área de transferência</string>
  <string name="AutoFillTotp_prefs_ActivateKeyboard_summary">Ao preencher automaticamente uma entrada com TOTP, ative o teclado integrado. O teclado possui um botão TOTP.</string>
  <string name="AutoFillTotp_prefs_ActivateKeyboard_title">Ativar teclado integrado</string>
  <string name="TotpCopiedToClipboard">Copiado TOTP para a área de transferência</string>
  <string name="ShowKp2aKeyboardNotification_title">Notificação do teclado KP2A</string>
  <string name="ShowKp2aKeyboardNotification_summary">Tornar toda a entrada disponível através do teclado KP2A (recomendado).</string>
  <string name="OpenKp2aKeyboardAutomatically_title">Trocar teclado</string>
  <string name="OpenKp2aKeyboardAutomatically_summary">Abre a seleção de teclados quando a inserção estiver disponível através do teclado KP2A após busca do navegador ou do teclado.</string>
  <string name="kp2a_switch_rooted">Trocar teclado automaticamente</string>
  <string name="kp2a_switch_rooted_summary">Trocar automaticamente para o teclado KP2A quando uma entrada for aberta. Requer o Plugin KeyboardSwap corretamente configurado ou um dispositivo rooted e o app Secure Settings com System+.</string>
  <string name="get_keyboardswap">Instalar o Plugin KeyboardSwap</string>
  <string name="get_keyboardswap_summary">Este plugin possibilita trocar para o teclado KP2A sem root. Requer ADB.</string>
  <string name="OpenKp2aKeyboardAutomaticallyOnlyAfterSearch_title">Auto-mudar só após pesquisar</string>
  <string name="OpenKp2aKeyboardAutomaticallyOnlyAfterSearch_summary">Mudar automaticamente para teclado KP2A após usar a função de Compartilhar URL (mas não ao abrir uma entrada de outra forma)</string>
  <string name="AutoSwitchBackKeyboard_title">Retornar o teclado</string>
  <string name="AutoSwitchBackKeyboard_summary">Retornar ao teclado anterior se não há entrada aberta.</string>
  <string name="ShowUnlockedNotification_title">Ícone de notificação enquanto desbloqueado</string>
  <string name="ShowUnlockedNotification_summary">Mostra uma notificação permanente enquanto o banco de dados está desbloqueado.</string>
  <string name="IconVisibilityInfo_Android8_text">O android 8 introduziu um novo comportamento para as notificações. Se quiser esconder o ícone de notificação do Keepass2Android, faça através das configurações do sistema. Altere a importância da categoria de notificação para Mínimo.</string>
  <string name="IconVisibilityInfo_Android8_btnSettings">Abrir as configurações</string>
  <string name="PostNotificationsPermissionInfo_text">Keepass2Android pode exibir uma notificação do sistema enquanto seu banco de dados não está bloqueado. Para que isso funcione, conceda permissão.</string>
  <string name="DontCare">Eu não ligo</string>
  <string name="DocumentAccessRevoked">O arquivo não está mais acessível ao Keepass2Android. Pode ter sido removido ou as permissões de acesso foram revogadas. É necessário reabrir o arquivo, por exemplo usando \"Alterar banco de dados\".</string>
  <string name="PreloadDatabaseEnabled_title">Pré-carregar arquivo de banco de dados</string>
  <string name="PreloadDatabaseEnabled_summary">Inicia o carregamento ou download em segundo plano do arquivo de banco de dados durante a inserção da senha.</string>
  <string name="SyncAfterQuickUnlock_title">Sincronizar depois do QuickUnlock</string>
  <string name="SyncAfterQuickUnlock_summary">Sincroniza o banco de dados com o arquivo remoto após desbloquear com o QuickUnlock</string>
  <string name="AskOverwriteBinary">Você deseja sobrescrever o binário existente com o mesmo nome?</string>
  <string name="AskOverwriteBinary_title">Sobrescrever binário existente?</string>
  <string name="AskOverwriteBinary_yes">Sobrescrever</string>
  <string name="AskOverwriteBinary_no">Renomear</string>
  <string name="AttachFailed">Falha ao adicionar arquivo anexo.</string>
  <string name="RecycleBin">Lixeira</string>
  <string name="AskDeletePermanentlyEntry">Você deseja apagar esta entrada permanentemente? Pressione Não para enviar à Lixeira.</string>
  <string name="AskDeletePermanentlyGroup">Você deseja apagar este grupo permanentemente? Pressione Não para enviar à lixeira.</string>
  <string name="AskDeletePermanentlyItems">Deseja apagar permanentemente os elementos selecionados? Pressione Não para reciclar.</string>
  <string name="AskDeletePermanentlyEntryNoRecycle">Você deseja excluir esta entrada permanentemente?</string>
  <string name="AskDeletePermanentlyGroupNoRecycle">Você deseja excluir este grupo permanentemente?</string>
  <string name="AskDeletePermanentlyItemsNoRecycle">Você deseja excluir os elementos selecionados permanentemente?</string>
  <string name="AskDeletePermanently_title">Apagar permanentemente?</string>
  <string name="AskReloadFile_title">Recarregar arquivo?</string>
  <string name="AskReloadFile">O arquivo que está atualmente aberto foi modificado por outro programa. Você deseja recarregá-lo?</string>
  <string name="AskDiscardChanges">Você realmente deseja descartar as alterações feitas? (O botão Salvar está no topo do formulário.)</string>
  <string name="AskDiscardChanges_title">Descartar alterações?</string>
  <string name="suggest_improvements">Sugerir ou votar melhorias</string>
  <string name="rate_app">Dê uma nota para este aplicativo</string>
  <string name="translate_app">Traduza o KP2A</string>
  <string name="AddingEntry">Adicionando a entrada…</string>
  <string name="AddingGroup">Adicionando grupo…</string>
  <string name="DeletingEntry">Apagando entrada…</string>
  <string name="DeletingGroup">Apagando grupo…</string>
  <string name="DeletingItems">Apagando elementos…</string>
  <string name="SettingPassword">Definindo senha…</string>
  <string name="UndoingChanges">Desfazendo alterações…</string>
  <string name="TransformingKey">Transformando a chave mestra…</string>
  <string name="DecodingDatabase">Decodificando banco de dados…</string>
  <string name="ParsingDatabase">Processando banco de dados…</string>
  <string name="CheckingTargetFileForChanges">Verificando o arquivo de destino para as mudanças…</string>
  <string name="TitleSyncQuestion">Mesclar alterações?</string>
  <string name="MessageSyncQuestion">O arquivo de banco de dados foi modificado externamente. Você quer carregar e mesclar as alterações antes de salvar? Selecione Não se deseja sobrescrever as alterações externas.</string>
  <string name="SynchronizingDatabase">Mesclando alterações…</string>
  <string name="YesSynchronize">Sim, mesclar</string>
  <string name="NoOverwrite">Não, substituir</string>
  <string name="UseOfflineMode">Trabalhar só no cache interno</string>
  <string name="UseOnlineMode">Sincronizar cópia do cache com a origem</string>
  <string name="UseOfflineMode_Info">A base de dados é carregada do cache interno. As alterações são armazenadas só no cache interno e só serão sincronizadas ao selecionar Sincronizar cópia de cache com origem.</string>
  <string name="InOfflineMode">Trabalhando só no cache interno.</string>
  <string name="SynchronizingCachedDatabase">Sincronizando banco de dados em cache…</string>
  <string name="DownloadingRemoteFile">Carregando arquivo de orígem…</string>
  <string name="UploadingFile">Salvar arquivo…</string>
  <string name="RestoringRemoteFile">Restaurando arquivo de orígem…</string>
  <string name="FilesInSync">Os arquivos estão sincronizados.</string>
  <string name="SynchronizedDatabaseSuccessfully">Banco de dados sincronizado com sucesso!</string>
  <string name="CheckingDatabaseForChanges">Verificando mudanças no banco de dados…</string>
  <string name="CouldNotSaveToRemote">Não foi possível salvar no arquivo de orígem: %1$s. Salve novamente ou use o menu Sincronizar quando o arquivo estiver acessível novamente.</string>
  <string name="CouldNotLoadFromRemote">Não é possível acessar o arquivo de orígem: %1$s. Arquivo carregado do cache interno. Você ainda pode fazer alterações na base de dados e sincronizá-los depois.</string>
  <string name="UpdatedRemoteFileOnLoad">Arquivo de origem atualizado.</string>
  <string name="NotifyOpenFromLocalDueToConflict">Arquivo internamente em cache devido a conflitos com alterações no arquivo de origem. Use o menu Sincronizar para mesclar.</string>
  <string name="LoadedFromRemoteInSync">Arquivo de origem e cache estão sincronizados.</string>
  <string name="UpdatedCachedFileOnLoad">Cópia de cache interna atualizada de %1$s.</string>
  <string name="RemoteDatabaseUnchanged">Nenhuma alteração detectada.</string>
  <string name="ResolvedCacheConflictByUsingRemoteOtpAux">Arquivo auxiliar OTP em cache atualizado: O contador de origem era maior.</string>
  <string name="ResolvedCacheConflictByUsingLocalOtpAux">Arquivo auxiliar de fonte OTP atualizada: Contador local era maior.</string>
  <string name="SynchronizingOtpAuxFile">Sincronizando arquivos auxiliares OTP…</string>
  <string name="database_file">arquivo de banco de dados</string>
  <string name="otp_aux_file">Arquivo auxiliar de OTP</string>
  <string name="ErrorOcurred">Ocorreu um erro:</string>
  <string name="DuplicateUuidsError">Base de dados danificada: Há IDs duplicados. (Você salvou com Minikeepass?). Re-importe p/ uma nova base de dados c/ Keepass 2 p/ PC e selec. \'Criar novas IDs\'.</string>
  <string name="DuplicateUuidsErrorAdditional">Desabilite essa mensagem de erro em Configurações/Config. do aplicativo/Manipular arquivo/Verificar UUIDs duplicatas. Note que você poderá enfrentar um comportamento inesperado. Corrija a base de dados.</string>
  <string name="synchronize_database_menu">Sincronizar banco de dados…</string>
  <string name="CannotMoveGroupHere">Não pode mover o grupo para este grupo.</string>
  <string name="donate_question">Hoje, é a Oktoberfest! Se você gosta de Keepass2Android: hoje não seria um bom dia para me pagar uma cerveja?</string>
  <string name="donate_bday_question">10 de maio? É o meu aniversário! Se você gosta deste app, porque não me manda alguns cumprimentos de aniversário junto com um pequeno presente de aniversário? Isso realmente me faz feliz! :-)</string>
  <string name="donate_missedbday_question">Ah, você esqueceu do meu aniversário no dia 10 de maio! Se você gosta deste app, porque não enviar-me algumas saudações de aniversário e um pequeno presente de aniversário? Ainda não é tarde demais para me fazer feliz! :-)</string>
  <string name="ok_donate">Conte-me mais!</string>
  <string name="no_thanks">Não, não me agrada muito</string>
  <string name="enter_http_login_title">Insira os dados de login WebDav:</string>
  <string name="enter_smb_login_title">Insira os dados de login do Samba:</string>
  <string name="hint_http_url">URL do arquivo ou pasta (ex: mycloud.me.com/webdav/)</string>
  <string name="hint_smb_url">URL da pasta ou arquivo (Ex: 192.168.1.10/share/folder/)</string>
  <string name="hint_smb_domain">Domínio do usuário do samba</string>
  <string name="hint_smb_username">Nome de usuário do Samba</string>
  <string name="enter_owncloud_login_title">Insira os dados de login do OwnCloud:</string>
  <string name="hint_owncloud_url">OwnCloud URL (ex: owncloud.me.com)</string>
  <string name="enter_nextcloud_login_title">Insira os dados de acesso do Nextcloud:</string>
  <string name="hint_nextcloud_url">URL do Nextcloud (ex: nextcloud.me.com)</string>
  <string name="hint_sftp_host">host (ex: 192.168.0.1)</string>
  <string name="hint_sftp_port">porta</string>
  <string name="initial_directory">Diretório inicial (opcional):</string>
  <string name="connect_timeout">Segundos de tempo limite de conexão (opcional):\"</string>
  <string name="enter_sftp_login_title">Insira os dados de login SFTP:</string>
  <string name="sftp_auth_mode">Modo de autenticação</string>
  <string name="send_public_key">Enviar chave pública...</string>
  <string name="select_private_keyfile">Selecione a chave privada...</string>
  <string name="hint_sftp_key_name">Novo nome da chave</string>
  <string name="hint_sftp_key_content">Novo conteúdo da chave</string>
  <string name="private_key_saved">Chave privada salva</string>
  <string name="private_key_save_failed">FALHA ao salvar a chave privada: %1$s</string>
  <string name="private_key_info">Digite o nome da chave e o conteúdo para salvar</string>
  <string name="private_key_delete">Chave privada excluída: %1$s</string>
  <string name="private_key_delete_failed">FALHA ao excluir a chave privada: %1$s</string>
  <string name="save_key">Salvar chave privada</string>
  <string name="delete_key">Excluir chave privada</string>
  <string name="private_key_select">Chave privada selecionada</string>
  <string name="private_key_create_new">[Adicionar Nova...]</string>
  <string name="hint_sftp_key_passphrase">Senha chave (opcional)</string>
  <string name="sftp_kex_title">Algoritmo(s) de Troca de Chaves (KEX) (opcional)</string>
  <string name="hint_sftp_kex">\"Nomes/especificações separados por vírgula</string>
  <string name="sftp_shk_title">Algoritmo(s) de Chave de Host do Servidor (opcional)</string>
  <string name="hint_sftp_shk">\"Nomes/especificações separados por vírgula</string>
  <string name="enter_ftp_login_title">Insira os dados de login FTP:</string>
  <string name="enter_mega_login_title">Digite seus dados da conta MEGA:</string>
  <string name="select_storage_type">Selecione o tipo de armazenamento:</string>
  <string name="filestoragename_file">Arquivo local</string>
  <string name="filestoragename_androidget">Obter de app de terceiros</string>
  <string name="filestoragename_androidsend">Enviar para app de terceiros</string>
  <string name="filestoragename_ftp">FTP</string>
  <string name="filestoragename_http">HTTP (WebDav)</string>
  <string name="filestoragename_https">HTTPS (WebDav)</string>
  <string name="filestoragename_smb">Samba (Windows Share)</string>
  <string name="filestoragename_owncloud">Nuvem Própria</string>
  <string name="filestoragename_nextcloud">Nextcloud</string>
  <string name="filestoragename_dropbox">Dropbox</string>
  <string name="filestoragename_dropboxKP2A">Dropbox (pasta KP2A)</string>
  <string name="filestoragehelp_dropboxKP2A">Se você não quiser dar acesso KP2A para o seu Dropbox completo, você pode selecionar esta opção. Ele irá solicitar somente acesso para a pasta Apps/Keepass2Android. Isto é especialmente adequado ao criar um novo banco de dados. Se você já tiver um banco de dados, clique nesta opção para criar a pasta, em seguida, colocar o arquivo dentro da pasta (a partir de seu PC) e em seguida, selecione esta opção novamente para abrir o arquivo.</string>
  <string name="filestoragename_gdrive">Google Drive</string>
  <string name="filestoragehelp_gdrive">Observação: o Google está restringindo o acesso ao Google Drive a partir de aplicativos para cada vez mais usuários. Se a implementação integrada do Google Drive não funcionar, use o seletor de arquivos do sistema e selecione o Google Drive lá!</string>
  <string name="filestoragename_gdriveKP2A">Google Drive (Arquivos KP2A)</string>
  <string name="filestoragehelp_gdriveKP2A">Se você não quiser dar acesso KP2A ao seu Google Drive completo, você pode selecionar esta opção. Observe que você precisa criar um arquivo de banco de dados primeiro, os arquivos existentes não são visíveis para o aplicativo. Escolha esta opção na tela Criar banco de dados ou, se você já abriu um banco de dados, exportando o banco de dados escolhendo esta opção.</string>
  <string name="filestoragename_pcloud">PCloud (Pasta KP2A)</string>
  <string name="filestoragehelp_pcloud">Este tipo de armazenamento só solicitará acesso à pasta pCloud \"Applications/Keepass2Android\". Se você deseja usar um banco de dados existente de sua conta pCloud, certifique-se de que o arquivo está colocado nesta pasta pCloud.</string>
  <string name="filestoragename_pcloudall">PCloud (Acesso Total)</string>
  <string name="filestoragename_onedrive">OneDrive</string>
  <string name="filestoragename_onedrive2">OneDrive</string>
  <string name="filestoragename_onedrive2_full">Todos os arquivos e arquivos compartilhados</string>
  <string name="filestoragename_onedrive2_myfiles">Meus arquivos</string>
  <string name="filestoragename_onedrive2_appfolder">Pasta do App Keepass2Android</string>
  <string name="filestoragename_sftp">SFTP (SSH transferência de arquivos)</string>
  <string name="filestoragename_mega">MEGA</string>
  <string name="filestoragehelp_mega">Atenção: Keepass2Android deve baixar a lista de todos os arquivos em sua conta Mega para funcionar corretamente. Por esse motivo, acessar contas com muitos arquivos pode ser lento.</string>
  <string name="filestoragename_content">Seletor de arquivo de sistema</string>
  <string name="filestorage_setup_title">Inicialização do arquivo de acesso</string>
  <string name="database_location">Localização do banco de dados</string>
  <string name="help_database_location">Você pode armazenar seu banco de dados localmente no dispositivo Android ou na nuvem (somente na versão não-off-line). Keepass2Android torna o banco de dados disponível, mesmo se você estiver offline. Como o banco de dados é criptografado com segurança com AES 256 bits de criptografia, ninguém será capaz de acessar suas senhas, exceto você. Recomendamos selecionar Dropbox: é acessível em todos os seus dispositivos e até mesmo fornece backups de versões anteriores do arquivo.</string>
  <string name="hint_database_location">Selecione onde você deseja armazenar o banco de dados:</string>
  <string name="button_change_location">Alterar localização</string>
  <string name="help_quickunlock">Se ativado, o Keepass2Android permanece em execução em segundo plano mesmo quando a base de dados está bloqueada. Isto permite desbloquear a base de dados mais tarde com somente uma pequena parte da senha mestre.</string>
  <string name="master_password">Senha Mestre</string>
  <string name="help_master_password">Seu banco de dados é criptografado com a senha que você inserir aqui. Escolha uma senha forte para manter o banco de dados a salvo! Dica: Componha uma frase ou duas e usar as primeiras letras das palavras como senha. Inclua marcas de pontuação.</string>
  <string name="hint_master_password">Selecione uma senha mestre para proteger seu banco de dados:</string>
  <string name="key_file">Arquivo de chave</string>
  <string name="help_key_file">Um arquivo de chave é basicamente uma senha armazenada em um arquivo. Arquivos de chave são tipicamente mais fortes que senhas mestras, pois a chave pode ser muito mais complicada; contudo, também é mais difícil mantê-los em segredo. Se você armazenar seu banco de dados na nuvem, não armazene o arquivo de chave lá também! Isto o faria completamente inútil! Importante: não modifique o conteúdo do arquivo de chave após a criação do banco de dados!</string>
  <string name="hint_key_file">Escolha se você deseja utilizar um arquivo de chave em adição a sua senha mestra:</string>
  <string name="use_key_file">Usar arquivo de chave</string>
  <string name="error_adding_keyfile">Erro ao adicionar o arquivo de chave!</string>
  <string name="init_otp">Carregar o arquivo auxiliar OTP…</string>
  <string name="otp_explanation">Digite o seguinte One-time-passwords (OTPs). Deslize seu Yubikey NEO na parte traseira de seu dispositivo para entrar através de NFC.</string>
  <string name="otp_hint">OTP %1$d</string>
  <string name="CouldntLoadOtpAuxFile">Não foi possível carregar arquivo OTP auxiliar!</string>
  <string name="CouldntLoadOtpAuxFile_Hint">Por favor, use o plugin OtpKeyProv no KeePass 2.x (PC) para configurar seu banco de dados para uso com as OTPs!</string>
  <string name="otp_discarded_because_no_db">Por favor, selecione o banco de dados primeiro. OTP foi descartada por motivos de segurança.</string>
  <string name="otp_discarded_no_space">OTP descartado: todas as OTPs já inseridas!</string>
  <string name="otp_discarded_because_db_open">Por favor, feche o banco de dados primeiro. OTP foi descartado.</string>
  <string name="otps_pending">(Um ou mais as OTPs já disponíveis)</string>
  <string name="otpsecret_hint">OTP secreto (por exemplo, 01 23 ab cd…)</string>
  <string name="CouldntParseOtpSecret">Erro ao analisar o OTP secreto!</string>
  <string name="OtpKeyError">Falha ao criar a chave OTP! Verifique se que você digitou as corretas OTPs.</string>
  <string name="ErrorUpdatingOtpAuxFile">Erro ao atualizar o arquivo OTP auxiliar!</string>
  <string name="SavingOtpAuxFile">Salvar arquivo OTP auxiliar…</string>
  <string name="NoChallengeApp">Não foi possível encontrar um app que pode lidar com o desafio.</string>
  <string name="PleaseInstallApp">Por favor instale %1$s da Google Play.</string>
  <string name="AppOutdated">%1$s não é mais suportado.</string>
  <string name="bad_resp">O resposta de desafio está incorreta.</string>
  <string name="CouldntLoadChalAuxFile">Não foi possível carregar o arquivo de desafio auxiliar!</string>
  <string name="CouldntLoadChalAuxFile_Hint">Por favor, use o plugin KeeChallenge no KeePass 2.x (PC) para configurar seu banco de dados para uso com desafio-resposta!</string>
  <string name="ErrorUpdatingChalAuxFile">Erro ao atualizar o arquivo OTP auxiliar!</string>
  <string name="TrayTotp_SeedField_title">Nome do campo da semente TOTP</string>
  <string name="TOTP">TOTP</string>
  <string name="TrayTotp_SeedField_summary">Se você estiver usando o plugin Keepass 2 \"TrayTotp\" com configurações não-padrão, digite o nome do campo para o campo de semente aqui de acordo com as configurações no PC.</string>
  <string name="TrayTotp_SettingsField_title">TOTP configurações nome do campo</string>
  <string name="TrayTotp_SettingsField_summary">Digite o nome do campo do campo de configurações para TrayTotp aqui.</string>
  <string name="TrayTotp_prefs">TrayTotp</string>
  <string name="DebugLog_prefs_prefs">Arquivo de Log para Depuração</string>
  <string name="DebugLog_title">Usar arquivo de log</string>
  <string name="FtpDebug_title">Registro de depuração FTP/SFTP</string>
  <string name="DebugLog_summary">Escrever a saída da App em arquivo de log local</string>
  <string name="DebugLog_send">Enviar log de depuração...</string>
  <string name="loading">Carregando…</string>
  <string name="plugins">Plug-ins</string>
  <string name="plugin_packagename">Nome do pacote:</string>
  <string name="plugin_description">Descrição (não verificada):</string>
  <string name="plugin_author">Autor (não verificado):</string>
  <string name="plugin_enabled">habilitado</string>
  <string name="plugin_disabled">desativado</string>
  <string name="plugin_web">Encontrar plug-ins on-line</string>
  <string name="plugin_scopes">Escopos</string>
  <string name="not_enabled">desativado</string>
  <string name="query_credentials_for_url">%1$s está solicitando credenciais para %2$s.</string>
  <string name="query_credentials">%1$s está solicitando credenciais. Por favor, selecione uma entrada.</string>
  <string name="plugin_enabled_checkbox">Ativado</string>
  <string name="SCOPE_DATABASE_ACTIONS_title">Notificações de ação do banco de dados</string>
  <string name="SCOPE_DATABASE_ACTIONS_explanation">Plugin será notificado quando um banco de dados está aberto, fechado ou salvo.</string>
  <string name="SCOPE_CURRENT_ENTRY_title">Dados de entrada atual</string>
  <string name="SCOPE_CURRENT_ENTRY_explanation">Plugin receberá todos os dados sobre a entrada do banco de dados atual e poderão oferecer ações e modificar a exibição do mesmo.</string>
  <string name="SCOPE_QUERY_CREDENTIALS_FOR_OWN_PACKAGE_title">Consulta próprias credenciais</string>
  <string name="SCOPE_QUERY_CREDENTIALS_FOR_OWN_PACKAGE_explanation">Plugin poderá consultar as credenciais associadas com o seu próprio pacote de aplicativo.</string>
  <string name="SCOPE_QUERY_CREDENTIALS_title">Credenciais de consulta</string>
  <string name="SCOPE_QUERY_CREDENTIALS_explanation">Plugin permitirá consultar credenciais para web sites ou aplicações deliberadas.</string>
  <string name="get_regular_version">Obter mais tipos de armazenamento</string>
  <string name="CertificateWarning">Aviso: Falha de validação de certificado de servidor: %1$s. Instale o certificado de raiz adequado em seu dispositivo ou consulte as configurações!</string>
  <string name="CertificateFailure">Erro: Falha de validação do certificado do servidor! Instale o certificado raiz apropriado em seu dispositivo ou consulte  as configurações!</string>
  <string name="export_fileformats_title">Selecione o formato de arquivo</string>
  <string name="killed_by_os">Sinto muito! Keepass2Android foi morto pelo sistema operacional Android! Por razões de segurança, Keepass2Android não mantém suas credenciais selecionadas no disco, então você precisa re-abrir o seu banco de dados. Nota: Isto deve acontecer muito raramente. Se isso acontece, por favor, me deixe uma mensagem no crocoapps@gmail.com.</string>
  <string name="FileIsTemporarilyAvailable">Arquivo temporariamente disponível só para Keepass2Android.</string>
  <string name="FileIsReadOnly">Arquivo selecionado é só leitura.</string>
  <string name="FileIsReadOnlyOnKitkat">Arquivo selecionado é só leitura para Keepass2Android devido a restrições no Android 4.4+.</string>
  <string name="CopyFileRequired">Para usá-lo, copie-o em outro local.</string>
  <string name="CopyFileRequiredForEditing">Para editá-lo, copie o arquivo em outro local.</string>
  <string name="ClickOkToSelectLocation">Clique em OK p/ selecionar o local onde o arquivo será copiado.</string>
  <string name="FileReadOnlyTitle">Banco de dados é só leitura</string>
  <string name="FileReadOnlyMessagePre">O Keepass2Android abriu a base de dados atual em modo de somente leitura.</string>
  <string name="ReadOnlyReason_PreKitKat">Parece que você abriu o arquivo de um aplicativo externo. Esta forma não oferece suporte a gravação. Se você desejar fazer alterações na base de dados, por favor, feche-o e selecione Alterar a base de dados. Depois, se possível, abra o arquivo a partir de uma das opções disponíveis.</string>
  <string name="ReadOnlyReason_ReadOnlyFlag">O sinalizador somente leitura foi definido. Remova-o se você desejar fazer alterações na base de dados.</string>
  <string name="ReadOnlyReason_ReadOnlyKitKat">Não é possível gravar devido a restrições introduzidas no Android KitKat. Se você desejar fazer alterações na base de dados, feche-a e selecione Alterar a base de dados. Depois, abra o arquivo usando o Seletor de arquivo do sistema.</string>
  <string name="ReadOnlyReason_LocalBackup">Os backups locais não podem ser modificados. Mas você pode usar \"Configuração de banco de dados\" - \"Exportar banco de dados\" para outro local e reabri-lo. Então poderá alterá-lo.</string>
  <string name="AddCustomIcon">Adicionar ícone do arquivo...</string>
  <string name="CopyingFile">Copiando arquivo...</string>
  <string name="DuplicateTitle">Copiar</string>
  <string name="DefaultTemplate">Entrada padrão</string>
  <string name="TemplateGroupName">Modelos</string>
  <string name="TemplateTitle_IdCard">Cartão de identificação</string>
  <string name="TemplateField_IdCard_Name">Nome</string>
  <string name="TemplateField_IdCard_PlaceOfIssue">Local de emissão</string>
  <string name="TemplateField_IdCard_IssueDate">Data de emissão</string>
  <string name="TemplateTitle_EMail">E-Mail</string>
  <string name="TemplateField_EMail_EMail">E-mail</string>
  <string name="TemplateTitle_WLan">Rede sem fio</string>
  <string name="TemplateTitle_Notes">Nota segura</string>
  <string name="TemplateField_WLan_SSID">SSID</string>
  <string name="TemplateField_Number">Número</string>
  <string name="TemplateField_CreditCard_CVV">CVV</string>
  <string name="TemplateField_CreditCard_PIN">PIN</string>
  <string name="TemplateField_CreditCard_Owner">Titular do Cartão</string>
  <string name="TemplateTitle_CreditCard">Cartão de crédito</string>
  <string name="TemplateTitle_Membership">Associação</string>
  <string name="ChangeLog_title">Mudanças</string>
  <string name="AskAddTemplatesTitle">Adicionar modelos?</string>
  <string name="AskAddTemplatesMessage">O Keepass2Android contém modelos de entrada para Contas de E-Mail, senhas Wireless LAN, notas seguras e muito mais. Você gostaria de adicioná-los à sua base de dados? Se você optar por Não, você pode adicioná-los depois nas configurações da base de dados.</string>
  <string name="AddTemplates_pref">Adicionar modelos à base de dados</string>
  <string name="PreviewWarning">Importante! Essa é uma versão preview e pode conter defeitos! Se você perceber *qualquer coisa* inesperada, por favor me avise (na comunidade Beta Tester no Google+ ou por email).</string>
  <string name="Continue">Continuar</string>
  <string name="NoFilenameWarning">A URI digitada não parece ser um nome de arquivo. Tem certeza que este é um arquivo válido?</string>
  <string name="FirstInvalidCompositeKeyError">Chave composta inválida! Por favor, tente novamente.</string>
  <string name="RepeatedInvalidCompositeKeyHelp">    Chave composta inválida! Por favor, tente as seguintes etapas para desbloquear seu banco de dados:\n

    &#8226; Certifique-se de ter digitado a senha correta. Use o ícone de olho para revelar a senha digitada.\n
    &#8226; Certifique-se de ter selecionado o tipo de senha correto. Certifique-se de que corresponda ao tipo usado ao criar o banco de dados.\n
    &#8226; Certifique-se de ter selecionado o arquivo de banco de dados correto.
  </string>
  <string name="HintLocalBackupInvalidCompositeKey">    \n
    &#8226; Dica: Se você acha que seu arquivo de banco de dados pode estar corrompido ou não se lembra da chave mestra após modificá-lo, você pode tentar com a última versão do arquivo aberto com sucesso tocando em \"%1$s\" e selecionando o backup local.
  </string>
  <string name="HintLocalBackupOtherError">    \n
    &#8226; Dica: Keepass2Android armazenou a última versão do arquivo aberto com sucesso no armazenamento interno. Você pode abri-lo tocando em \"%1$s\" e selecionando o backup local.
  </string>
  <string name="CorruptDatabaseHelp">    O arquivo está corrompido. \n
    Aqui estão algumas dicas que podem ajudar a diagnosticar o problema:\n

    &#8226; Se você copiou o arquivo por USB (modo MTP), tente novamente usando uma ferramenta como MyPhoneExplorer. O MTP trunca arquivos em certos casos.\n
    &#8226; Se você não conseguir abrir o arquivo no mesmo local em seu PC, é muito provável que o arquivo esteja realmente corrompido. Por favor, use um backup de banco de dados então. Se você presumir que Keepass2Android corrompeu o arquivo, entre em contato com a equipe de suporte.\n
    &#8226; Se você ainda conseguir abrir o arquivo no seu PC, entre em contato com a equipe de suporte. Você pode tentar salvá-lo com configurações diferentes (por exemplo, descompactado) no PC e tentar abrir novamente no Keepass2Android.

  </string>
  <string name="open_other_db">Abrir outra base de dados…</string>
  <string name="select_database">Escolha base de dados</string>
  <string name="configure_child_dbs">Configurar bases de dados filhas…</string>
  <string name="child_dbs_title">Bases de dados filhas</string>
  <string name="unspecified">não especificado</string>
  <string name="child_db_explanation">Os bancos de dados filhos são outros bancos de dados que podem ser abertos automaticamente quando você abrir o banco de dados pai. Por conseguinte, a palavra-passe mestra da criança e o local do ficheiro são armazenados no pai. Este recurso permite compartilhar algumas das suas palavras-passe com uma outra pessoa. A implementação é compatível com KeeAutoExec para PC.</string>
  <string name="child_db_enabled_on_this_device">Ativado neste dispositivo</string>
  <string name="child_db_enable_on_this_device">Habilitar neste dispositivo</string>
  <string name="child_db_disable_on_this_device">Desabilitar neste dispositivo</string>
  <string name="child_db_enable_a_copy_for_this_device">Copiar para este dispositivo</string>
  <string name="unconfigured_child_dbs">A sua base de dados contém novas bases de dados filhas no grupo \"AutoOpen\". Por favor especifique se estas bases de dados filhas devem ser usadas neste dispositivo.</string>
  <string name="add_child_db">Adicionar base de dados filha...</string>
  <string name="EnableCopyForThisDevice_Info">Isto irá criar e aplicar uma cópia das definições da base de dados filha. Estas definições copiadas podem então ser ajustadas especificamente para este dispositivo.</string>
  <string name="Visible_title">Visível</string>
  <string name="child_db_Enabled_title">Abrir automaticamente</string>
  <string name="database_file_heading">Ficheiro de Base de Dados</string>
  <string name="if_device_text">Habilitar por %1$s</string>
  <string name="restore_history">Restaurar esta versão</string>
  <string name="remove_history">Remover esta versão</string>
  <string name="DbUnlockedChannel_name">Banco de dados desbloqueado</string>
  <string name="DbUnlockedChannel_desc">Notificação sobre o banco de dados sendo desbloqueado</string>
  <string name="DbQuicklockedChannel_name">QuickUnlock</string>
  <string name="DbQuicklockedChannel_desc">Notificação sobre o banco de dados sendo bloqueado com QuickUnlock</string>
  <string name="EntryChannel_name">Notificações de entrada</string>
  <string name="EntryChannel_desc">Notificação para simplificar o acesso à entrada selecionada.</string>
  <string name="CloseDbAfterFailedAttempts">Fechar banco de dados após três tentativas de desbloqueio biométrico falhadas.</string>
  <string name="hint_smb_credentials">Se você deseja acessar arquivos do seu computador Windows pessoal, use o nome do computador ou o endereço IP local como URL do host; Digite o nome do computador como domínio e o login do Windows (geralmente o mesmo que sua conta da Microsoft) como nome de usuário e senha.</string>
  <string name="WarnFingerprintInvalidated">Alerta! Autenticação biométrica pode ser invalidada pelo Android, por exemplo: depois de adicionar uma nova digital nas configurações do seu dispositivo. Esteja certo de sempre saber como desbloquear com sua senha mestra!</string>
  <string name="webdav_chunked_upload_size_title">Tamanho do bloco para upload do WebDav</string>
  <string name="webdav_chunked_upload_size_summary">Tamanho dos blocos ao fazer upload para servidores WebDav em bytes. Use 0 para desativar o upload em blocos.</string>
  <string-array name="ChangeLog_1_14">
    <item>Atualização para .NET 9 e Target SDK versão 35. Isso vem com a barra de status transparente no Android 15 porque agora é o padrão.</item>
    <item>Pequenas melhorias na interface do usuário</item>
  </string-array>
  <string-array name="ChangeLog_1_14_net">
    <item>Melhorias no WebDav: Correção de bug ao listar pastas; Suporte para uploads e transações em blocos</item>
    <item>Adicionado suporte para compartilhamentos de rede Samba/Windows</item>
<<<<<<< HEAD
=======
    <item>Atualizado o JSch para suportar algoritmos mais modernos no SFTP</item>
>>>>>>> 9090cf4e
  </string-array>
  <string-array name="ChangeLog_1_13">
    <item>Estimativa aprimorada da qualidade da senha, considerando a maioria das senhas populares.</item>
    <item>Bloqueia o desbloqueio rápido baseado em senha (por motivos de segurança) se o dispositivo não tiver uma trava de tela ativada.</item>
    <item>Atualize a configuração de segurança de rede para desativar a transferência de texto não criptografado.</item>
  </string-array>
  <string-array name="ChangeLog_1_12">
    <item>Atualizado de Xamarin Android para .NET 8</item>
    <item>Atualizado para o Target SDK 34</item>
    <item>Atualizado para a interface de usuário Material 3</item>
    <item>Melhorado o preenchimento automático para trabalhar com aplicativos Compose</item>
    <item>Corrigido a correspondência do nome do host em preenchimento automático e pesquisa</item>
    <item>Corrigido um problema com gerador de senhas</item>
  </string-array>
  <string-array name="ChangeLog_1_12_net">
    <item>Atualizado o OneDrive SDK para a versão 5.68</item>
    <item>Dropbox SDK atualizado para a versão 7.0.0</item>
    <item>Atualizado Gradle, Newtonsoftjson, Fluentftp, Megaapiclient e okhttp</item>
    <item>Correção na seleção de arquivo WebDav</item>
  </string-array>
  <string-array name="ChangeLog_1_11">
    <item>Adicionados botões de ação flutuantes para pesquisa e visão geral do TOTP (se entradas TOTP estiverem presentes).</item>
    <item>Exibição aprimorada de campos TOTP adicionando um indicador de tempo limite e mostrando-o com mais destaque.</item>
    <item>O TOTP agora pode ser visto na exibição do grupo.</item>
    <item>Copie o valor do texto para a área de transferência pressionando longamente na exibição da entrada.</item>
    <item>Torne o TOTP mais facilmente acessível no teclado integrado.</item>
    <item>Mostrar notificação de entrada ao preencher automaticamente uma entrada TOTP. Isso permite copiar o TOTP para a área de transferência. Veja as preferências para configurar o comportamento.</item>
    <item>Implementação TOTP atualizada para resolver problemas de compatibilidade com KeePass2 e TrayTOTP</item>
    <item>Pequenas melhorias</item>
  </string-array>
  <string-array name="ChangeLog_1_11_net">
    <item>Atualizado o pCloud SDK para fornecer acesso a pastas compartilhadas</item>
  </string-array>
  <string-array name="ChangeLog_1_10">
    <item>Adicionado suporte para permissões de notificação no Android 13+</item>
    <item>Melhorado a implementação de FTP e SFTP</item>
    <item>Adicionado acesso ao pCloud completo</item>
    <item>Permitir selecionar o idioma do sistema na caixa de diálogo de idioma</item>
    <item>Corrigido problema ao lembrar o tipo de senha Chave de Arquivo + Desafio</item>
  </string-array>
  <string-array name="ChangeLog_1_09e">
    <item>Correção de bugs em falhas e logouts inesperados</item>
    <item>Mudar para nova implementação SFTP, suportando algoritmos de chave pública modernos como rsa-sha2-256</item>
    <item>Marcar senhas como confidenciais ao copiar para a área de transferência (Android 13)</item>
    <item>Melhorias no preenchimento automático</item>
  </string-array>
  <string-array name="ChangeLog_1_09d">
    <item>Adicionado suporte para visualização, remoção e restauração de backups de entrada</item>
    <item>Implementado suporte para armazenamento em nuvem MEGA</item>
    <item>Adicionado suporte para o Google Drive com escopo restrito</item>
  </string-array>
  <string-array name="ChangeLog_1_09c">
    <item>Re-implementado autenticação no Google Drive, re-habilitado suporte ao Google Drive</item>
  </string-array>
  <string-array name="ChangeLog_1_09b">
    <item>Corrigido o desaparecimento da pergunta pelo Autopreenchimento no Firefox</item>
    <item>Integrar sugestões de Autopreenchimento com teclado (requer Android 11+)</item>
    <item>Permitir mudança de idioma do app nas configurações</item>
    <item>Adicionada opção de sincronizar banco de dados após QuickUnlock</item>
    <item>Correção: Não fazer nome de arquivos minúsculos quando salvando no Dropbox</item>
  </string-array>
  <string-array name="ChangeLog_1_09a">
    <item>Adicionado suporte ao formato de arquivo KDBX 4.1, introduzido no KeePass 2.48</item>
    <item>Adicionado diálogo para configurar  as opções TOTP para as entradas</item>
    <item>Melhorado gerador de senhas: Adicionado a suporte de frases, mais opções, perfis e estimativa da força da senha</item>
    <item>Melhoramentos no Autopreenchimento (corrigido o bolão não aparecendo no Chrome, melhor suporte a subdomínios)</item>
    <item>Melhoramentos para implementação do OneDrive: agora, sem limite de tamanho, não há mais autenticação supérflua</item>
    <item>Adicionado opção para selecionar os temas claro/escuro das configurações do sistema, incluindo planos noturnos, requer Android 10+</item>
    <item>Atualizado a implementação do Dropbox para suportar novo método de autenticação.</item>
    <item>Nova configuração de desbloqueio com digital irá ser invalidada depois de adicionar uma digital nas configurações do seu sistema para aumentar a segurança.</item>
    <item>Permitir que abra arquivos através do selecionador de arquivos do sistema, ignorando a sinalização de só para leitura</item>
    <item>Permitir iniciar a mover entradas de uma entrada no menu de exibição</item>
  </string-array>
  <string-array name="ChangeLog_1_08d">
    <item>Adicionar suporte ao novo formato de arquivo-chave introduzido no Keepass 2.47</item>
    <item>Adicionar suporte para Argon2id como função de derivação de chaves</item>
    <item>Melhorada compatibilidade de autopreenchimento com Firefox e Chrome</item>
    <item>Melhorado suporte para entradas TOTP de programas desktop</item>
    <item>Atualização do SDK do pCloud para arrumar problema de autenticação</item>
    <item>Atualização do Jsch para versão 0.1.55</item>
    <item>Adicionado menu para a tela de seleção de banco de dados</item>
    <item>Permissão para exportar arquivos-chave importados</item>
  </string-array>
  <string-array name="ChangeLog_1_08c">
    <item>Não mais guardando nomes de pacote de apps Android no campo de URL </item>
    <item>Melhora no comportamento de bloqueio - não mais mostrando prompt de biometria imediatamente depois de desbloquear</item>
    <item>Atualizado OkHttp para suportar HTTP/2</item>
    <item>Arrumadas traduções faltantes</item>
  </string-array>
  <string-array name="ChangeLog_1_08b">
    <item>Forçar HTTP/1.1 devido a problemas com a implementação de HTTP/2 do OkHttp</item>
    <item>Melhora do diálogo de teclado no Android 9+</item>
    <item>Mudança nas associações de arquivo do app para evitar algumas associações desnecessárias</item>
    <item>Certifique-se que o texto da senha não está oculto atrás do icone de olho</item>
    <item>Mudar comportamento do Autopreenchimento para avisar quando estiver preenchendo credenciais de um domínio para um aplicativo não reconhecido. </item>
    <item>Atualizado para a biblioteca FTP</item>
    <item>Correções para potenciais falhas do aplicativo</item>
    <item>Mais correções menores</item>
  </string-array>
  <string-array name="ChangeLog_1_08">
    <item>Alterne para o uso do FluentFTP para fornecer suporte a TLS 1.2</item>
    <item>Alterne para a API BiometricPrompt para melhorar a experiência do usuário com desbloqueio por impressão digital e permitir o uso do desbloqueio facial, por exemplo, no Pixel 4.</item>
    <item>Correções de erros</item>
    <item>Correções de erros</item>
  </string-array>
  <string name="ChangeLog_1_07b">    Versão 1.07b\n
    * Melhorado o desempenho do Argon2 usando implementação nativa (graças a Chih-Hsuan Yen!)\n
    * Permitir desativar a impressão digital clicando no ícone de impressão digital (evita problemas com leitores de impressão digital sob a tela, graças a Marco Dallas!)\n
    * Restaurar a posição do cursor ao alternar a visibilidade da senha (graças ao DDoSolitary!)\n
    * Melhorias na implementação do pCloud (graças ao gilbsgilbs novamente!)\n
    * Adicionado suporte ao preenchimento automático para vários outros navegadores \n
    * Nova implementação para OneDrive: inclui suporte para OneDrive for Business, arquivos compartilhados, escopos de acesso selecionáveis, múltiplas contas e corrige problemas com acesso offline\n
    * Correções de bugs
  </string>
  <string name="ChangeLog_1_07">    Versão1.07\n
    * Correções para falhas no Android 9 da Samsung\n
    * Permitir abrir mais de um banco de dados, compatível com KeeAutoExec\n
    * SFTP: Permitir autenticação de chave pública, verifique se a chave do host foi alterada\n
    * Introduzido o suporte ao pCloud - graças a gilbsgilbs!\n
    * Torne explícito o suporte ao Nextcloud\n
    * Melhorado o salvamento e a atualização de anexos de entrada\n
    * Mais opções para adaptar o comportamento às preferências pessoais\n
    * SSL: Confiar em certificados de usuário\n
    * Melhorarado o preenchimento automático (agora funciona com o Firefox, permite reduzir pop-ups)\n
    * Correções de bugs\n
  </string>
  <string name="ChangeLog_1_06">    Versão 1.06\n
    * Trocar para ykDroid ao invés doYubiChallenge como app para Yubikey Challenge-Response.\n
    * Implementado suporte para KeepassXC-style Challenge-Response. Nota: O formato de banco de dados deve ser o KDBX4!\n
    * Recuse-se a carregar arquivos da lixeira do Google Drive\n
    * Mudar a implementação de TLS para FTPS, adicionar solução alternativa ao bug JSch com servidores que suportam gssapi-with-mic\n
    * correções de bugs\n
  </string>
  <string name="ChangeLog_1_05">    Versão 1.05\n
    * Use canais de notificação para Android 8, permitindo configuração através das configurações do sistema\n
    * Mostrar ícone de entrada na notificação\n
    * Use ícones adaptáveis ​​para Android 8, use ícone redondo do iniciador para Android 7\n
    * Permitir ativar a pesquisa ao desbloquear (ver configurações)\n
    * Alterada a forma como os arquivos são gravados por meio do Storage Access Framework, corrige problemas com a atualização de arquivos no Google Drive abertos por meio do seletor de arquivos do sistema\n
    * Adicionados alguns textos informativos para evitar alguns mal-entendidos comuns\n
    * Crie backups locais de bancos de dados abertos com sucesso para reduzir o risco de perda de dados\n
    * JSch atualizado para suportar cifras SSH mais recentes\n
    * Permitir editar as configurações de conexão, por ex. quando a senha do WebDav foi alterada\n
    * Adicionado suporte para o modo de senha estática do Yubikey Neo\n
    * Permitir desativar a sugestão de preenchimento automático\n
    * Corrigido vazamento de dados para logcat\n
    * correções de bugs\n
  </string>
  <string name="ChangeLog_1_04b">    Versão 1.04b\n
    * Evite travamento quando o usuário tentar ativar o preenchimento automático em dispositivos Huawei.\n
  </string>
  <string name="ChangeLog_1_04">    Versão 1.04\n
    * Adicionado serviço de preenchimento automático para Android 8.0 e posterior.\n
    * Bibliotecas, ferramentas de compilação e versão do SDK do Target atualizadas.\n
  </string>
  <string name="ChangeLog_1_03">    Versão 1.03\n
    * Serviço de acessibilidade removido para preenchimento automático conforme solicitado pelo Google. Consulte as configurações de acesso por senha para encontrar um plugin que reproduza a funcionalidade anterior.\n
    * Adicionados aplicativos de terceiros como opção de armazenamento novamente\n
    * Visualizador de imagens integrado para visualizar imagens anexadas sem transferi-las para outros aplicativos\n
    * OkHttp atualizado para corrigir problemas com algumas conexões\n
    * Suporte para entradas KeeTrayTOTP, agora com suporte para entradas Steam\n
  </string>
  <string name="ChangeLog_1_02">    Versão1.02\n
    * Várias melhorias de segurança. Muito obrigado pelo relatório de segurança de jean-baptiste.cayrou@thalesgroup.com e vincent.fargues@thalesgroup.com e pela colaboração!\n
    * Suporte para KeyboardSwapPlugin (veja opções de acesso por senha): permite alternar o método de entrada automaticamente em dispositivos sem acesso root. Agradecemos a Mishaal Rahman do XDA-Developers por tornar isso possível.\n
    * Correção do serviço de acessibilidade com versões recentes do Chrome\n
    * Correção para limpeza desnecessária de dados de impressão digital\n
    * Corrigido pequenas falhas\n
    * SDK do Dropbox atualizado para garantir compatibilidade futura.\n
    * Relatório de erros removido por meio do Xamarin Insights\n
    * Ferramentas de compilação atualizadas\n
  </string>
  <string name="ChangeLog_1_01g">    Versão 1.01-g\n
    * Correção de falha ao tentar trabalhar offline\n
    * Correção para codificação incorreta de credenciais de FTP(S)\n
    * Correção de falhas ao usar o OneDrive e em versões mais antigas do Android\n
    * Exibir horários como horário local na tela de entrada\n
  </string>
  <string name="ChangeLog_1_01d">    Versão 1.01-d\n
    * Correção na listagem de arquivos do OneDrive\n
    * Permitir ignorar erros de certificado também quando a verificação do nome do host falhar (não recomendado para uso em produção)\n
    * Correção para QuickUnlock que às vezes falhava apesar do código de desbloqueio correto\n
  </string>
  <string name="ChangeLog_0_9_8c">    Versão 0.9.8c\n
    * Correção de vulnerabilidade SSL no Microsoft Live SDK (usado ao acessar arquivos via OneDrive)\n
    * Correção de bug: a versão anterior continha dois métodos de entrada (um com falha)\n
  </string>
  <string name="ChangeLog_1_01">    Versão 1.01\n
    * adicionado suporte para o novo formato KDBX-4 (compatível com Keepass 2.35), incluindo derivação de chave Argon2 e criptografia ChaCha20..\n
    * Armazenamento de arquivos WebDav reimplementado, agora permite a navegação de arquivos e oferece suporte à criptografia moderna.\n
    * Armazenamento de arquivos FTP reimplementado, agora permite navegação de arquivos e suporta criptografia (FTPS).\n
    * Atualizado para o SDK do OneDrive (o Live SDK usado anteriormente não é mais atualizado)\n
    * Atualizado para a versão 2 do SDK do Dropbox (o SDK da versão 1 usado anteriormente está obsoleto).\n
    * Adicionado suporte para OwnCloud.\n
    * Solicitar permissão de armazenamento antes de abrir arquivos locais
  </string>
  <string name="ChangeLog_1_0_0e">    Versão 1.0.0e\n
    * correção para desbloqueio de impressão digital em dispositivos Samsung mais antigos com Android 6\n
    * adicionado suporte nativo para dispositivos x86\n
    * permitir ocultar o teclado virtual durante a digitalização de impressões digitais\n
    * atualização do sistema de compilação
  </string>
  <string name="ChangeLog_1_0_0">    Versão 1.0.0\n
    * Desbloqueio por impressão digital (requer Android 6.0+ ou um dispositivo Samsung)\n
    * Adicionado serviço de preenchimento automático (requer Android 5.0+)\n
    * Adicionado suporte para modelos de entrada\n
    * Adicionado modo \"trabalhar offline\"\n
    * Permitir copiar entradas\n
    * Modo de preenchimento automático para nomes de campos\n
    * Permitir remover itens da lista de arquivos recentes\n
    * Solicitar permissões em tempo de execução no Android 6.0\n
    * Correções de bugs (no teclado integrado, ao selecionar ícones)\n
    * Opção incluída para enviar relatórios de erros\n
    * Adicionadas mensagens de ajuda em vários pontos\n
  </string>
  <string name="ChangeLog_0_9_9">    Versão 0.9.9\n
    * Redesenho completo da IU. Muito obrigado a Stefano Pignataro (http://www.spstudio.at) pelo seu apoio!\n
    * Permitir adicionar ícones personalizados\n
    * Suporte para modo Multi Janela em dispositivos Samsung\n
    * Aumento do número padrão de rodadas de criptografia para novos bancos de dados\n
    * Verifique se há chaves duplicadas de campos adicionais para evitar a perda de dados\n
  </string>
  <string name="ChangeLog_0_9_9c">    Versão 0.9.9c\n
    * O tema escuro está de volta\n
    * Você pode instalar outros pacotes de ícones (ícones antigos no estilo do Windows estão disponíveis na Play Store)\n
    * Adicionada pergunta de confirmação ao excluir elementos sem a lixeira\n
    * Correções de bugs (exibição incorreta de codificação secreta OTP, ícone de aplicativo errado em alguns lugares)\n
  </string>
  <string name="ChangeLog_0_9_8b">    Versão 0.9.8b\n
    * Correções de bugs (o salvamento falhou em alguns bancos de dados, a exportação para o dispositivo local não funcionou, a seleção de algumas opções de preferência travou o aplicativo)\n
  </string>
  <string name="ChangeLog_0_9_8">    Versão 0.9.8\n
    * Suporte para Storage Access Framework (permite gravar no cartão SD e no Google Drive no KP2A offline)\n
    * Tente detectar entradas erradas do usuário ao inserir URLs WebDAV (diretório em vez de arquivo)\n
    * Fonte de senha alterada\n
    * Permitir alterar conta do Dropbox\n
    * Bug corrigido: agora lembrando a senha OTP
  </string>
  <string name="ChangeLog_0_9_7b">    Versão 0.9.7b\n
    * traduções atualizadas\n
    * correções de bugs: a fonte da senha estava faltando na versão 0.9.7, a classificação por nome não classificava os grupos\n
  </string>
  <string name="ChangeLog_0_9_7">    Versão 0.9.7\n
    * suporte de gravação para bancos de dados Keepass 1 (kdb) (beta!)\n
    * volta melhor para o teclado anterior (também funciona em dispositivos sem acesso root)\n
    * suporte para KeeChallenge com desafios de duração variável\n
    * evite tirar capturas de tela das telas QuickUnlock e de senha\n
    * ordem de classificação inversa para classificar por data de modificação (agora decrescente)\n
    * correções de bugs: visualização de notas agora atualizada corretamente após alterações, visualizações de senha agora ocultando a senha corretamente em (espero) todos os dispositivos, problema corrigido que permitia adicionar uma entrada duas vezes, problema corrigido ao mostrar aviso de UUID duplicado mesmo após a correção do banco de dados\n
  </string>
  <string name="ChangeLog_0_9_6">    Versão 0.9.6\n
    * permite importar arquivo de chave e/ou arquivo de banco de dados local para o diretório interno do aplicativo (consulte configurações)\n
    *permitir diferentes opções de classificação\n
    * preferências aprimoradas para troca automática de teclado\n
    * logotipo do aplicativo e design de notificação atualizados, desenhados por Stefano Pignataro (http://www.spstudio.at)\n
    * gerador de senha lembra as últimas configurações\n
    * definir a visibilidade das notificações na tela de bloqueio do Android 5\n
    * agora limpando o campo de senha mestra ao sair do aplicativo sem tocar em OK\n
    * problema corrigido com idiomas de entrada ausentes na configuração do teclado em alguns dispositivos\n
    * problema corrigido com a troca automática de teclado em dispositivos com acesso root\n
    * adicionada verificação de bancos de dados corrompidos (UUIDs duplicados)\n
    * recarrega automaticamente o banco de dados quando uma alteração é detectada, resolve problemas de segurança relacionados à revelação da senha mestra\n
    * layout de teclado pequeno aprimorado e tema de configurações de teclado fixo (graças a Wiktor Ławski)\n
  </string>
  <string name="ChangeLog_0_9_5">    <b>Versão 0.9.5</b>\n
    * Corrigidos problemas com a navegação de arquivos (especialmente no Android 4.4)\\n
    * Corrigido problema ao carregar arquivos .kdb (Keepass 1) no Nexus 5 com Android Lollipop\\n
    * Adicionada opção para evitar capturas de tela/exibição de aplicativos na lista de aplicativos recentes\\n
    * Corrigido problema com armazenamento de arquivos do Google Drive (edição regular)\\n
    * Permitir arquivos importantes em tipos de armazenamento deliberados (edição regular)\\n
    * SDK do Dropbox atualizado para incluir um patch de segurança oficial (edição regular)\\n
    * Ferramentas de compilação atualizadas --&gt; tamanho do apk aumentado :-(\n
    Eu prometi mais algumas mudanças. Eles virão no próximo lançamento - desculpe. Eu queria publicar esses hot fixes o mais rápido possível.
  </string>
  <string name="ChangeLog_0_9_4">    <b>Versão 0.9.4</b>\n
    * suporte a plug-ins adicionado: veja as configurações para obter plugins!\n
    * plugin QR publicado (digitalizar senhas, exibir senhas como código QR, transferir entradas para outros dispositivos KP2A)\n
    * plugin InputStick publicado (transfira credenciais para o seu PC via bluetooth - requer pendrive InputStick)\n
    * Aplicativos de terceiros agora podem simplesmente implementar a consulta de credenciais do KP2A. Você é um desenvolvedor? Adicione isso ao seu aplicativo, se for adequado!\n
    * adicionado suporte TOTP (compatível com KeeOTP e TrayTotp)\n
    * o aplicativo não deve mais ser eliminado pelo Android quando o banco de dados estiver aberto\n
    * o banco de dados não fica mais bloqueado ao sair do aplicativo com o botão Voltar (veja configurações)\n
    * exibir nomes de grupos na visualização dos resultados da pesquisa (*)\n
    * menu de contexto adicionado na visualização dos resultados da pesquisa, incluindo a opção \'Navegar até o pai\' (*)\n
    * adicionada opção para exibir o nome do grupo na visualização de entrada (*)\n
    * (*) obrigado ao Matthieu por implementar esses recursos!\n
    * suporte KeeChallenge (com Yubikey NEO). Agradecemos a Ben Rush por implementar o conector!\n
    * interface de usuário aprimorada\n
    * corrigido um bug na interface do Google Drive\n
    * adicionada opção para desativar a opção \'doar\'\n
    * Ícone QuickUnlock agora oculto em dispositivos Android 4.2+ por padrão\n
  </string>
  <string name="ChangeLog_0_9_3_r5">    <b>Versão 0.9.3 r5</b>\n
    * Correções incorporadas do Xamarin: Keepass2Android agora compatível com ART no Android 4.4.2. Finalmente!\n
    * Correções de bugs: bugs na sincronização (atualização de exibição, verificação correta de alterações em http), bugs em dispositivos Android 2.x, bugs nas implementações de armazenamento do Google Drive e OneDrive, limpeza da área de transferência no banco de dados próximo, bug na abertura de anexos, problemas de exibição com teclado\n
  </string>
  <string name="ChangeLog_0_9_3">    <b>Versão 0.9.3</b>\n
    * Novo teclado com muitas melhorias. Veja as configurações para personalizar.\n
    * Suporte somente leitura para kdb (arquivos Keepass 1). Experimental!\n
    * Adicionado suporte a SFTP\n
    * Adicionada solução alternativa para bug no ART (Android 4.4.2)\n
    * Correções de bugs\n
  </string>
  <string name="ChangeLog_0_9_2">    <b>Versão 0.9.2</b>\n
    * Adicionado suporte OTP (compatível com o plugin OtpKeyProv)\n
    * Suporte NFC integrado para OTPs da YubiKey NEO \n
    * Várias melhorias na interface do usuário\n
    * Biblioteca Keepass 2.24 integrada\n
    * Adicionada opção para encerrar o processo do aplicativo (veja configurações)\n
    * Validação aprimorada de certificado SSL\n
    * Correções de bugs\n
  </string>
  <string name="ChangeLog_0_9_1">    <b>Versão 0.9.1</b>\n
    * Suporte integrado ao SkyDrive (somente edição regular do Keepass2Android)\n
    * Corrigidos problemas com a integração do Google Drive\n
    * Adicionado suporte NTLM
  </string>
  <string name="ChangeLog_0_9">    <b>Versão 0.9</b>\n
    * Suporte integrado ao Dropbox e ao Google Drive (leitura/gravação de bancos de dados; somente edição regular do Keepass2Android)\n
    * Navegador de arquivos personalizado integrado (baseado no android-filechooser da HBA)\n
    * Interface de usuário aprimorada para criação de novos bancos de dados\n
    * Fonte personalizada DejaVu Sans Mono incluída para exibição de senhas\n
    * Correções de bugs
  </string>
  <string name="ChangeLog_0_8_6">    <b>Versão 0.8.6</b>\n
    * Suporte para cifra Twofish\n
    * Permitir edição de grupos\n
    * Permitir movimentação de entradas e grupos\n
    * O ícone do QuickUnlock pode ficar transparente (consulte as configurações)\n
    * Correções de bugs
  </string>
  <string name="ChangeLog_0_8_5">    <b>Versão 0.8.5</b>\n
    * Os arquivos remotos são armazenados no cache local do aplicativo para permitir o uso offline (incluindo edição e sincronização posterior). Veja configurações. \n
    * Ícone de notificação para visualizar o estado de bloqueio do banco de dados (ver configurações)\n
    * Melhor determinação do estado de bloqueio em algumas situações\n
    * Os arquivos do banco de dados são carregados na memória enquanto você digita sua senha para aumentar a velocidade de carregamento (consulte as configurações)\n
    * As entradas podem ser adicionadas ao grupo raiz\n
    * Correções de bugs (resolvendo campos de referência, problemas com teclado em dispositivos italianos e chineses)
  </string>
  <string name="ChangeLog_0_8_4">    <b>Versão 0.8.4</b>\n
    * Alterações externas no banco de dados são detectadas e mescladas ao salvar\n
    * Melhor desempenho de carregamento\n
    * Barra de ferramentas de pesquisa aprimorada com sugestões\n
    * Novo logotipo do aplicativo!\n
    * Adicionado suporte ao formato .kdbp para carregamento/salvamento mais rápido\n
    * Edição aprimorada de campos extras e exibição oculta quando protegida\n
    Agradecemos a Alex Vallat por suas contribuições de código!\n
    Obrigado a Niki Hüttner (www.close-cut.de) pelo novo logotipo!\n
  </string>
  <string name="ChangeLog_0_8_3">    <b>Versão 0.8.3</b>\n
    * Nome de usuário/índice TAN exibido na lista de entradas (veja configurações)\n
    * As entradas poderão ser criadas se a pesquisa no navegador não retornar resultados\n
    * O teclado KP2A oferece a possibilidade de pesquisar credenciais do aplicativo atual\n
    * O aplicativo fecha automaticamente após selecionar uma entrada para uso no teclado\n
    * A caixa de diálogo de seleção do teclado é aberta automaticamente após a pesquisa do URL (consulte as configurações)\n
    * Os espaços reservados nos campos de entrada são substituídos antes da cópia (a maioria dos espaços reservados é compatível)\n
    * pequenas correções de bugs
  </string>
  <string name="ChangeLog_0_8_2">    <b>Versão 0.8.2</b>\n
    * Suporte para autenticação Digest em WebDAV\n
    * Correções de bugs (Gerenciador de arquivos OI, Abrir URL)
  </string>
  <string name="ChangeLog_0_8_1">    <b>Versão 0.8.1</b>\n
    * KP2A Offline e \'Online\' podem ser instalados novamente\n
    * Adicionadas novas traduções (obrigado a todos os colaboradores!)
  </string>
  <string name="ChangeLog_0_8">    <b>Versão 0.8</b>\n
    * Interface de usuário aprimorada especialmente para dispositivos Android 4.x\n
    * Permitir o uso de gerenciadores de arquivos deliberados para selecionar arquivos existentes\n
    * Adicionada uma maneira mais segura de abrir anexos (através do diretório de cache)\n
    * bugs corrigidos na atividade de edição\n
    * provavelmente introduziu novos bugs :-)
  </string>
  <string name="ChangeLog_keptDonate">Estendida a possibilidade de doar uma cerveja ou outra coisa</string>
  <string name="ChangeLog_0_7">    <b>Versão 0.7</b>\n
    * Maior velocidade de carregamento: transformações principais agora 10 vezes mais rápidas!\n
    * Adicionado teclado virtual Keepass2Android: mude para este teclado para inserir credenciais. Protege você contra detectores de senha baseados na área de transferência (desative as notificações antigas da área de transferência nas opções)\n
    * Adicionada opção de doar uma cerveja ou outra coisa (ver o menu)
  </string>
  <string name="ChangeLog">    <b>Versão 0.6.2</b>\n
    * Integração Google Drive/Dropbox/...: Use o aplicativo oficial Google Drive ou Dropbox e abra qualquer arquivo .kdbx. Isso agora abrirá o KP2A.\n
    * Caixa de diálogo de pesquisa aprimorada \n
    * Resultados de pesquisa aprimorados para Compartilhar URL com subdomínios\n
    * Adicionadas opções para dar feedback, avaliar e traduzir o app no ​​menu\n
    \n
    <b>Versão 0.6.1</b>\n
    * Detectar quando o banco de dados for alterado em segundo plano (ou seja, devido à atividade de um aplicativo de sincronização)\n
    * Pesquisa aprimorada de URLs no navegador\n
    * Caixa de diálogo de confirmação ao descartar alterações\n
    \n
    <b>Versão 0.6</b>\n
    Lançamento público inicial
  </string>
  <string-array name="clipboard_timeout_options">
    <item>30 segundos</item>
    <item>1 minuto</item>
    <item>5 minutos</item>
    <item>10 minutos</item>
    <item>15 minutos</item>
    <item>30 minutos</item>
    <item>1 hora</item>
    <item>Nunca</item>
  </string-array>
  <string-array name="export_fileformat_options">
    <item>Banco de dados Keepass 2 (.kdbx)</item>
    <item>KeePass 2 XML (não-criptografado) (.xml)</item>
    <item>KeePass CSV (não-criptografado) (.csv)</item>
  </string-array>
  <string-array name="list_size_options">
    <item>Pequeno</item>
    <item>Médio</item>
    <item>Grande</item>
  </string-array>
  <string-array name="design_options">
    <item>Claro</item>
    <item>Escuro</item>
    <item>Configurações do sistema</item>
  </string-array>
  <string name="design_title">Design</string>
  <string-array name="ftp_encryption_modes">
    <item>Sem criptografia (FTP)</item>
    <item>Criptografia implícita (FTP sobre TLS, FTPS)</item>
    <item>Criptografia explícita (FTP sobre TLS, FTPS)</item>
  </string-array>
  <string-array name="cred_remember_modes">
    <item>Não lembra o usuário e senha</item>
    <item>Lembrar apenas nome do usuário</item>
    <item>Lembrar nome do usuário e senha</item>
  </string-array>
  <string-array name="password_modes">
    <item>Senha somente</item>
    <item>Senha + Arquivo chave</item>
    <item>Senha + OTP</item>
    <item>Senha + OTP secreto (modo de recuperação)</item>
    <item>Senha + desafio-resposta</item>
    <item>Senha + Desafio-resposta secreto (modo de recuperação)</item>
    <item>Senha + Desafio-resposta para o Keepass XC</item>
    <item>Palavra-chave + Ficheiro de chave + Reposta de Desafio para o Keepass XC</item>
  </string-array>
  <string-array name="sftp_auth_modes">
    <item>Senha</item>
    <item>Chave privada/pública K2A</item>
    <item>Chave privada personalizada</item>
  </string-array>
  <string-array name="AcceptAllServerCertificates_options">
    <item>Ignorar falhas de validação de certificado</item>
    <item>Avisar quando a validação falhar</item>
    <item>Não aceitar certificados inválidos</item>
  </string-array>
  <string name="ClearClipboardWarning">Certifique-se de que isto funciona no seu sistema e considere usar o teclado embutido se não.</string>
  <string name="PluginDescription">Descrição fornecida pelo plugin:</string>
  <string name="autofill_hint">Keepass2Android suporta o Autopreenchimento  do sistema Android, mas parece que você ainda não o ativou.</string>
  <string name="autofill_enable">Habilitar Autopreenchimento</string>
  <string name="autofill_enable_failed">Desculpe, parece que seu dispositivo não tem suporte para abrir as configurações de dentro do aplicativo. Acesse manualmente as configurações do sistema para habilitar o serviço de Autopreenchimento.</string>
  <string name="show_autofill_help">Mostrar ajuda com Autopreenchimento </string>
  <string name="autofill_sign_in_prompt">Preencher com Keepass2Android</string>
  <string name="autofill_disable">Desabilitar auto-preenchimento para %1$s</string>
  <string name="autofill_enable_for">Habilitar auto-preenchimento para %1$s</string>
  <string name="invalid_link_association">Não foi possível associar o domínio %1$s com a aplicação %2$s</string>
  <string name="enable_fingerprint_hint">Keepass2Android detectou hardware de biométrico. Deseja ativar o Desbloqueio Biométrico para esta base de dados?</string>
  <string name="post_notifications_dialog_title">Permitir notificações</string>
  <string name="post_notifications_dialog_message">Keepass2Android pode mostrar notificações com botões para copiar valores como senhas e TOTPs para a área de transferência ou para abrir o teclado integrado. Isso é útil para transferir valores para outros aplicativos sem mudar para Keepass2Android repetidamente. Deseja ativar essas notificações?</string>
  <string name="post_notifications_dialog_allow">Permitir notificações</string>
  <string name="post_notifications_dialog_disable">Desabilitar este recurso</string>
  <string name="post_notifications_dialog_notnow">Não agora</string>
  <string name="understand">Entendido</string>
  <string name="dont_show_again">Não mostrar novamente</string>
  <string name="masterkey_infotext_head">Você se lembra de sua senha mestra?</string>
  <string name="masterkey_infotext_main">Observe que você não será capaz de abrir o seu banco de dados sem a chave mestra. Não há nenhuma maneira para \"zerar\" a senha mestra.</string>
  <string name="masterkey_infotext_fingerprint_note">Também note que o desbloqueio por impressão digital funciona guardando a sua chave mestra no armazenamento seguro do Android. Este armazenamento pode ser apagado pelo Android a qualquer momento, por exemplo se adicionar uma nova impressão digital ao sistema. Portanto não dependa apenas da sua impressão digital, lembre-se sempre da sua chave mestra, por favor!</string>
  <string name="backup_infotext_head">Seu banco de dados tem backup?</string>
  <string name="backup_infotext_main">Keepass2Android armazena suas senhas em um arquivo em um local de sua escolha. Tem certeza que você ainda pode acessar este arquivo quando seu telefone fica perdido ou roubado, ou quando o arquivo for destruído ou excluído? Por favor, certifique-se de ter sempre um backup atualizado em lugar seguro!</string>
  <string name="backup_infotext_note">Para criar uma cópia de segurança, vá em %1$s &gt; %2$s &gt; %3$s.</string>
  <string name="emergency_infotext_head">Está preparado para casos de emergência?</string>
  <string name="emergency_infotext_main">Já pensou o que acontece se você não for capaz de acessar seu banco de dados de senhas? Se você tiver um acidente? É uma boa prática transmitir sua chave mestra para uma pessoa de confiança para casos de emergência. Caso contrário, ninguém terá acesso a suas senhas.</string>
  <string name="no_secure_display">A tela válida atualmente não está marcada como segura. Isto significa que capturas de tela podem ser feitas por outros apps. Keepass2Android está configurado para exibir informações confidenciais somente em telas seguras. Por favor, altere para uma tela segura (por exemplo, desconectando um monitor HDMI) ou altere as configurações do aplicativo.</string>
  <string name="disable_secure_screen_check">Desabilitar esta mensagem</string>
  <string name="switch_ime_text">Por favor, ative o teclado Keepass2Android.</string>
  <string name="switch_ime_reopen">Tentar novamente</string>
  <string name="AutofillWarning_title">Alerta de Segurança: Link de app/domínio não reconhecido</string>
  <string name="AutofillWarning_Intro">Você esta prestes a inserir credenciais do domínio \"%1$s\" no app \"%2$s\".</string>
  <string name="AutofillWarning_FillDomainInUntrustedApp">Se você confia em \"%2$s\" para pertencer \"%1$s\" ou se você confia no app \"%2$s\" a não mal-usar as credenciais (ex. por causa de um app de navegador confiável), é ok para continuar. Se não, por favor cancele.</string>
  <string name="AutofillWarning_trustAsBrowser">Aceitar sempre em \"%1$s\"</string>
  <string name="kp2a_switch_on_sendgodone">Voltar quando terminar</string>
  <string name="kp2a_switch_on_sendgodone_summary">Voltar ao pressionar enviar/ir/concluído</string>
  <string name="qr_scanning_error_no_google_play_services">A leitura de código QR requer o Google Play Services. Instale ou atualize o Google Play Services no seu dispositivo.</string>
  <string name="english_ime_settings">Configurações do teclado Android</string>
  <string name="autoswitch_enabled_but_not_setup">Nota: Você ativou o Aplicativo - Configurações - Acesso por senha - Troca de teclado - Troca automática de teclado, mas não parece estar configurado corretamente.</string>
  <string name="switch_keyboard_for_totp_enabled">Nota: você ativou o Aplicativo - Acesso por senha - Serviço de preenchimento automático - Preenchimento automático para entradas TOTP. Isso pode fazer com que essa janela seja exibida quando você abre uma entrada com um TOTP.</string>
  <string name="switch_keyboard_inside_kp2a_enabled">Nota: Você ativou o Aplicativo - Segurança - Usar o teclado embutido dentro do Keepass2Android. Isso pode fazer com que essa janela seja exibida quando você abre o aplicativo ou edita uma entrada.</string>
  <string name="switch_keyboard_on_search_enabled">Nota: Você ativou o Aplicativo - Segurança - Acesso por senha - Troca de teclado - Alternar teclado. Isso pode fazer com que essa janela seja exibida quando você pesquisar uma entrada no navegador.</string>
</resources><|MERGE_RESOLUTION|>--- conflicted
+++ resolved
@@ -742,10 +742,7 @@
   <string-array name="ChangeLog_1_14_net">
     <item>Melhorias no WebDav: Correção de bug ao listar pastas; Suporte para uploads e transações em blocos</item>
     <item>Adicionado suporte para compartilhamentos de rede Samba/Windows</item>
-<<<<<<< HEAD
-=======
     <item>Atualizado o JSch para suportar algoritmos mais modernos no SFTP</item>
->>>>>>> 9090cf4e
   </string-array>
   <string-array name="ChangeLog_1_13">
     <item>Estimativa aprimorada da qualidade da senha, considerando a maioria das senhas populares.</item>
