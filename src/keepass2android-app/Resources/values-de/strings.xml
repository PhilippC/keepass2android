--- conflicted
+++ resolved
@@ -732,10 +732,7 @@
   <string-array name="ChangeLog_1_14_net">
     <item>WebDav-Verbesserungen: Fehlerbehebung für die Ordnerauflistung; Unterstützung für chunked Uploads und Transaktionen</item>
     <item>Unterstützung für Samba/Windows-Netzwerkfreigaben hinzugefügt</item>
-<<<<<<< HEAD
-=======
     <item>Updated JSch to support more modern algorithms in SFTP</item>
->>>>>>> 9090cf4e
   </string-array>
   <string-array name="ChangeLog_1_13">
     <item>Verbesserte Einschätzung der Passwortqualität, indem die beliebtesten Passwörter berücksichtigt werden.</item>
