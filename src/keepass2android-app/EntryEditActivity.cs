--- conflicted
+++ resolved
@@ -1580,9 +1580,6 @@
 		    }
 		    
 	    }
-<<<<<<< HEAD
-	
-=======
 		
         private void EditTotpString(View sender)
         {
@@ -1704,7 +1701,6 @@
         }
 
       
->>>>>>> a25d0049
 
 
         public override void OnRequestPermissionsResult(int requestCode, string[] permissions, [GeneratedEnum] Android.Content.PM.Permission[] grantResults)
@@ -1871,11 +1867,7 @@
 
 		}
 	}
-<<<<<<< HEAD
-
-=======
 #if !NO_QR_SCANNER
->>>>>>> a25d0049
     public class SuccessListener : Object, IOnSuccessListener
     {
         private readonly Action<Barcode> _onSuccess;
