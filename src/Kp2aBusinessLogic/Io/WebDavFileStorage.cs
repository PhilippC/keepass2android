--- conflicted
+++ resolved
@@ -21,21 +21,15 @@
 #if !NoNet && !EXCLUDE_JAVAFILESTORAGE
 	public class WebDavFileStorage: JavaFileStorage
 	{
-<<<<<<< HEAD
         private readonly IKp2aApp _app;
         private readonly WebDavStorage baseWebdavStorage;
 
-        public WebDavFileStorage(IKp2aApp app, int chunkSize) : base(new Keepass2android.Javafilestorage.WebDavStorage(app.CertificateErrorHandler, chunkSize), app)
+        public WebDavFileStorage(IKp2aApp app, int chunkSize, Context appContext) : base(new Keepass2android.Javafilestorage.WebDavStorage(app.CertificateErrorHandler, chunkSize, appContext), app)
         {
             _app = app;
             baseWebdavStorage = (WebDavStorage)Jfs;
 
         }
-=======
-		public WebDavFileStorage(IKp2aApp app, Context appContext) : base(new Keepass2android.Javafilestorage.WebDavStorage(app.CertificateErrorHandler, appContext), app)
-		{
-		}
->>>>>>> eb90b1bb
 
 		public override IEnumerable<string> SupportedProtocols
 		{
