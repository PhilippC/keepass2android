--- conflicted
+++ resolved
@@ -10,18 +10,11 @@
     <Folder Include="Resources\" />
   </ItemGroup>
   <ItemGroup>
-<<<<<<< HEAD
-    <PackageReference Include="FluentFTP" Version="52.1.0" />
-    <PackageReference Include="FluentFTP.GnuTLS" Version="1.0.37" />
-    <PackageReference Include="MegaApiClient" Version="1.10.4" />
-    <PackageReference Include="Microsoft.Graph" Version="5.68.0" />
-    <PackageReference Include="Microsoft.Identity.Client" Version="4.67.1" />
-=======
-    <PackageReference Include="FluentFTP" Version="51.1.0" Condition="'$(Flavor)'!='NoNet'"/>
+    <PackageReference Include="FluentFTP" Version="52.1.0" Condition="'$(Flavor)'!='NoNet'"/>
+    <PackageReference Include="FluentFTP.GnuTLS" Version="1.0.37" Condition="'$(Flavor)'!='NoNet'"/>
     <PackageReference Include="MegaApiClient" Version="1.10.4"  Condition="'$(Flavor)'!='NoNet'"/>
     <PackageReference Include="Microsoft.Graph" Version="5.68.0" Condition="'$(Flavor)'!='NoNet'"/>
     <PackageReference Include="Microsoft.Identity.Client" Version="4.67.1" Condition="'$(Flavor)'!='NoNet'"/>
->>>>>>> d04d455f
     <PackageReference Include="Xamarin.AndroidX.Browser" Version="1.8.0" />
     <PackageReference Include="Xamarin.AndroidX.Core" Version="1.13.1.5" />
     <PackageReference Include="Xamarin.Google.Android.Material" Version="1.11.0.3" />
