/*
This file is part of Keepass2Android, Copyright 2013 Philipp Crocoll. This file is based on Keepassdroid, Copyright Brian Pellin.

  Keepass2Android is free software: you can redistribute it and/or modify
  it under the terms of the GNU General Public License as published by
  the Free Software Foundation, either version 2 of the License, or
  (at your option) any later version.

  Keepass2Android is distributed in the hope that it will be useful,
  but WITHOUT ANY WARRANTY; without even the implied warranty of
  MERCHANTABILITY or FITNESS FOR A PARTICULAR PURPOSE.  See the
  GNU General Public License for more details.

  You should have received a copy of the GNU General Public License
  along with Keepass2Android.  If not, see <http://www.gnu.org/licenses/>.
  */

using System;
using System.IO;
using System.Linq;
using System.Threading;
using System.Threading.Tasks;
using Android.App;
using Android.OS;
using KeePass.Util;
using keepass2android.database.edit;
using keepass2android.Io;
using KeePassLib;
using KeePassLib.Keys;
using KeePassLib.Serialization;

namespace keepass2android
{
	public class LoadDb : OperationWithFinishHandler {
		private readonly IOConnectionInfo _ioc;
		private readonly Task<MemoryStream> _databaseData;
		private readonly CompositeKey _compositeKey;
		private readonly string? _keyfileOrProvider;
		private readonly IKp2aApp _app;
		private readonly bool _rememberKeyfile;
		IDatabaseFormat _format;

        public bool DoNotSetStatusLoggerMessage = false;
        

        public LoadDb(IKp2aApp app, IOConnectionInfo ioc, Task<MemoryStream> databaseData, CompositeKey compositeKey,
            string keyfileOrProvider, OnOperationFinishedHandler operationFinishedHandler,
            bool updateLastUsageTimestamp, bool makeCurrent, IDatabaseModificationWatcher modificationWatcher = null): base(app, operationFinishedHandler)
		{
            _modificationWatcher = modificationWatcher ?? new NullDatabaseModificationWatcher();
            _app = app;
			_ioc = ioc;
			_databaseData = databaseData;
			_compositeKey = compositeKey;
			_keyfileOrProvider = keyfileOrProvider;
		    _updateLastUsageTimestamp = updateLastUsageTimestamp;
		    _makeCurrent = makeCurrent;
		    _rememberKeyfile = app.GetBooleanPreference(PreferenceKey.remember_keyfile);
        }

	    protected bool success = false;
	    private bool _updateLastUsageTimestamp;
	    private readonly bool _makeCurrent;
        private readonly IDatabaseModificationWatcher _modificationWatcher;

        public override void Run()
		{
			try
			{
				try
				{
                    //make sure the file data is stored in the recent files list even if loading fails
                    SaveFileData(_ioc, _keyfileOrProvider);
                    

                    var fileStorage = _app.GetFileStorage(_ioc);

                    RequiresSubsequentSync = false;


                    if (!DoNotSetStatusLoggerMessage)
                    {
                        StatusLogger.UpdateMessage(UiStringKey.loading_database);
                    }
                    
					//get the stream data into a single stream variable (databaseStream) regardless whether its preloaded or not:
					MemoryStream preloadedMemoryStream = _databaseData == null ? null : _databaseData.Result;
					MemoryStream databaseStream;
                    if (preloadedMemoryStream != null)
                    {
						//note: if the stream has been loaded already, we don't need to trigger another sync later on
                        databaseStream = preloadedMemoryStream;
                    }
                    else
					{
                        if (_app.SyncInBackgroundPreference && fileStorage is CachingFileStorage cachingFileStorage &&
                            cachingFileStorage.IsCached(_ioc))
                        {
                            cachingFileStorage.IsOffline = true;
                            //no warning. We'll trigger a sync later.
                            cachingFileStorage.TriggerWarningWhenFallingBackToCache = false;
                            RequiresSubsequentSync = true;

                        }
                        using (Stream s = fileStorage.OpenFileForRead(_ioc))
						{
							databaseStream = new MemoryStream();
							s.CopyTo(databaseStream);
							databaseStream.Seek(0, SeekOrigin.Begin);
						}
					}

                    if (!StatusLogger.ContinueWork())
                    {
                        return;
                    }

					//ok, try to load the database. Let's start with Kdbx format and retry later if that is the wrong guess:
					_format = new KdbxDatabaseFormat(KdbxDatabaseFormat.GetFormatToUse(fileStorage.GetFileExtension(_ioc)));
					TryLoad(databaseStream);



				    success = true;
				}
				catch (Exception e)
				{
					this.Exception = e;
					throw;
				}
			}
			catch (KeyFileException)
			{
				Kp2aLog.Log("KeyFileException");
				Finish(false, /*TODO Localize: use Keepass error text KPRes.KeyFileError (including "or invalid format")*/
				       _app.GetResourceString(UiStringKey.keyfile_does_not_exist), false, Exception);
			}
			catch (AggregateException e)
			{
				string message = ExceptionUtil.GetErrorMessage(e);
				foreach (var innerException in e.InnerExceptions)
				{
					message = ExceptionUtil.GetErrorMessage(innerException);
					// Override the message shown with the last (hopefully most recent) inner exception
					Kp2aLog.LogUnexpectedError(innerException);
				}
				Finish(false, _app.GetResourceString(UiStringKey.ErrorOcurred) + " " + message, false, Exception);
				return;
			}
			catch (DuplicateUuidsException e)
			{
				Kp2aLog.Log(e.ToString());
				Finish(false, _app.GetResourceString(UiStringKey.DuplicateUuidsError) + " " + ExceptionUtil.GetErrorMessage(e) + _app.GetResourceString(UiStringKey.DuplicateUuidsErrorAdditional), false, Exception);
				return;
			}
            catch (Java.Lang.InterruptedException)
            {
				Kp2aLog.Log("Load interrupted");
				//close without Finish()
                return;
            }
            catch (Exception e)
			{
				if (!(e is InvalidCompositeKeyException))
					Kp2aLog.LogUnexpectedError(e);
				Finish(false, _app.GetResourceString(UiStringKey.ErrorOcurred) + " " + (ExceptionUtil.GetErrorMessage(e) ?? (e is FileNotFoundException ? _app.GetResourceString(UiStringKey.FileNotFound) :  "")), false, Exception);
				return;
			}
			
			
		}

        public bool RequiresSubsequentSync { get; set; } = false;

        /// <summary>
		/// Holds the exception which was thrown during execution (if any)
		/// </summary>
		public Exception Exception { get; set; }

		Database TryLoad(MemoryStream databaseStream)
		{
			Kp2aLog.Log("LoadDb: Copying database in memory");
			//create a copy of the stream so we can try again if we get an exception which indicates we should change parameters
			//This is not optimal in terms of (short-time) memory usage but is hard to avoid because the Keepass library closes streams also in case of errors.
			//Alternatives would involve increased traffic (if file is on remote) and slower loading times, so this seems to be the best choice.
			MemoryStream workingCopy = new MemoryStream();
			databaseStream.CopyTo(workingCopy);
			workingCopy.Seek(0, SeekOrigin.Begin);
			//reset stream if we need to reuse it later:
			databaseStream.Seek(0, SeekOrigin.Begin);
<<<<<<< HEAD
            if (!StatusLogger.ContinueWork())
            {
                throw new Java.Lang.InterruptedException();
            }
			
			//now let's go:
            try
            {
                Database newDb =
                    _app.LoadDatabase(_ioc, workingCopy, _compositeKey, StatusLogger, _format, _makeCurrent, _modificationWatcher);
                Kp2aLog.Log("LoadDB OK");
               
=======
            Kp2aLog.Log("LoadDb: Ready to start loading");
            //now let's go:
            try
			{
                Database newDb = _app.LoadDatabase(_ioc, workingCopy, _compositeKey, StatusLogger, _format, _makeCurrent);
				Kp2aLog.Log("LoadDB OK");

>>>>>>> a25d0049
                Finish(true, _format.SuccessMessage);
                return newDb;
            }
			catch (OldFormatException)
			{
				_format = new KdbDatabaseFormat(_app);
				return TryLoad(databaseStream);
			}
			catch (InvalidCompositeKeyException)
			{
				KcpPassword passwordKey = (KcpPassword)_compositeKey.GetUserKey(typeof(KcpPassword));

				if ((passwordKey != null) && (passwordKey.Password.ReadString() == "") && (_compositeKey.UserKeyCount > 1))
				{
					//if we don't get a password, we don't know whether this means "empty password" or "no password"
					//retry without password:
					_compositeKey.RemoveUserKey(passwordKey);
					//retry:
					return TryLoad(databaseStream);
				}
				else throw;
			}
			
		}

		private void SaveFileData(IOConnectionInfo ioc, String keyfileOrProvider) {

            if (!_rememberKeyfile)
            {
                keyfileOrProvider = "";
            }
            _app.StoreOpenedFileAsRecent(ioc, keyfileOrProvider, _updateLastUsageTimestamp);
		}
		
		
		
	}

}
<|MERGE_RESOLUTION|>--- conflicted
+++ resolved
@@ -188,7 +188,6 @@
 			workingCopy.Seek(0, SeekOrigin.Begin);
 			//reset stream if we need to reuse it later:
 			databaseStream.Seek(0, SeekOrigin.Begin);
-<<<<<<< HEAD
             if (!StatusLogger.ContinueWork())
             {
                 throw new Java.Lang.InterruptedException();
@@ -201,15 +200,6 @@
                     _app.LoadDatabase(_ioc, workingCopy, _compositeKey, StatusLogger, _format, _makeCurrent, _modificationWatcher);
                 Kp2aLog.Log("LoadDB OK");
                
-=======
-            Kp2aLog.Log("LoadDb: Ready to start loading");
-            //now let's go:
-            try
-			{
-                Database newDb = _app.LoadDatabase(_ioc, workingCopy, _compositeKey, StatusLogger, _format, _makeCurrent);
-				Kp2aLog.Log("LoadDB OK");
-
->>>>>>> a25d0049
                 Finish(true, _format.SuccessMessage);
                 return newDb;
             }
