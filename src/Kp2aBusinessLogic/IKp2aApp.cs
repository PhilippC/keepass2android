using System;
<<<<<<< HEAD
using Android.App;
=======
using System.IO;
>>>>>>> 27d75b4d
using Android.Content;
using Android.OS;
using KeePassLib.Serialization;
using keepass2android.Io;

namespace keepass2android
{
	/// <summary>
	/// Interface through which Activities and the logic layer can access some app specific functionalities and Application static data
	/// </summary>
	/// This also contains methods which are UI specific and should be replacable for testing.
    public interface IKp2aApp
    {
		/// <summary>
		/// Locks the currently open database, quicklocking if available (unless false is passed for allowQuickUnlock)
		/// </summary>
		void LockDatabase(bool allowQuickUnlock = true);

		/// <summary>
		/// Loads the specified data as the currently open database, as unlocked.
		/// </summary>
		void LoadDatabase(IOConnectionInfo ioConnectionInfo, MemoryStream memoryStream, string s, string keyFile, ProgressDialogStatusLogger statusLogger);

		/// <summary>
		/// Returns the current database
		/// </summary>
        Database GetDb();

		/// <summary>
		/// Tell the app that the file from ioc was opened with keyfile.
		/// </summary>
        void StoreOpenedFileAsRecent(IOConnectionInfo ioc, string keyfile);

		/// <summary>
		/// Creates a new database and returns it
		/// </summary>
        Database CreateNewDatabase();

		/// <summary>
		/// Returns the user-displayable string identified by stringKey
		/// </summary>
        string GetResourceString(UiStringKey stringKey);

		/// <summary>
		/// Returns the value from the preferences corresponding to key
		/// </summary>
        bool GetBooleanPreference(PreferenceKey key);

		/// <summary>
		/// Asks the user the question "messageKey" with the options Yes/No/Cancel, calls the handler corresponding to the answer.
		/// </summary>
        void AskYesNoCancel(UiStringKey titleKey, UiStringKey messageKey, 
            EventHandler<DialogClickEventArgs> yesHandler, 
            EventHandler<DialogClickEventArgs> noHandler, 
            EventHandler<DialogClickEventArgs> cancelHandler, 
            Context ctx);

		/// <summary>
		/// Asks the user the question "messageKey" with the options Yes/No/Cancel, but the yes/no strings can be selected freely, calls the handler corresponding to the answer.
		/// </summary>
		void AskYesNoCancel(UiStringKey titleKey, UiStringKey messageKey,
			UiStringKey yesString, UiStringKey noString,
			EventHandler<DialogClickEventArgs> yesHandler,
            EventHandler<DialogClickEventArgs> noHandler,
            EventHandler<DialogClickEventArgs> cancelHandler,
            Context ctx);

		/// <summary>
		/// Returns a Handler object which can run tasks on the UI thread
		/// </summary>
		Handler UiThreadHandler { get; }

		IProgressDialog CreateProgressDialog(Context ctx);
		IFileStorage GetFileStorage(IOConnectionInfo iocInfo);
<<<<<<< HEAD

		void TriggerReload(Context context);
=======
>>>>>>> 27d75b4d
    }
}<|MERGE_RESOLUTION|>--- conflicted
+++ resolved
@@ -1,9 +1,6 @@
 using System;
-<<<<<<< HEAD
 using Android.App;
-=======
 using System.IO;
->>>>>>> 27d75b4d
 using Android.Content;
 using Android.OS;
 using KeePassLib.Serialization;
@@ -78,10 +75,7 @@
 
 		IProgressDialog CreateProgressDialog(Context ctx);
 		IFileStorage GetFileStorage(IOConnectionInfo iocInfo);
-<<<<<<< HEAD
 
 		void TriggerReload(Context context);
-=======
->>>>>>> 27d75b4d
     }
 }