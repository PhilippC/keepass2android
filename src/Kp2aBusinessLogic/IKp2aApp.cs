--- conflicted
+++ resolved
@@ -137,11 +137,14 @@
 #if !NoNet && !EXCLUDE_JAVAFILESTORAGE
 		ICertificateErrorHandler CertificateErrorHandler { get; }
 #endif
+        int WebDavChunkedUploadSize
+        {
+            get;
+        }
 
 		bool SyncInBackgroundPreference { get; set; }
 		void StartBackgroundSyncService();
 
-<<<<<<< HEAD
         ReaderWriterLockSlim DatabasesBackgroundModificationLock { get; }
         bool CancelBackgroundOperations();
 
@@ -150,13 +153,4 @@
         /// </summary>
         void RegisterPendingActionForContextInstance(int contextInstanceId, ActionOnOperationFinished actionToPerformWhenContextIsResumed);
     }
-=======
-#endif
-        int WebDavChunkedUploadSize
-        {
-            get;
-        }
-	    
-	}
->>>>>>> a25d0049
 }