/*
  KeePass Password Safe - The Open-Source Password Manager
<<<<<<< HEAD
  Copyright (C) 2003-2013 Dominik Reichl <dominik.reichl@t-online.de>
=======
  Copyright (C) 2003-2017 Dominik Reichl <dominik.reichl@t-online.de>
>>>>>>> 26c0fde4

  This program is free software; you can redistribute it and/or modify
  it under the terms of the GNU General Public License as published by
  the Free Software Foundation; either version 2 of the License, or
  (at your option) any later version.

  This program is distributed in the hope that it will be useful,
  but WITHOUT ANY WARRANTY; without even the implied warranty of
  MERCHANTABILITY or FITNESS FOR A PARTICULAR PURPOSE.  See the
  GNU General Public License for more details.

  You should have received a copy of the GNU General Public License
  along with this program; if not, write to the Free Software
  Foundation, Inc., 51 Franklin St, Fifth Floor, Boston, MA  02110-1301  USA
*/

using System;
using System.Collections.Generic;
<<<<<<< HEAD
=======
using System.Diagnostics;
>>>>>>> 26c0fde4
using System.Text;
using System.Diagnostics;

#if !KeePassUAP
using System.Security.Cryptography;
#endif

using KeePassLib.Security;

namespace KeePassLib.Cryptography.PasswordGenerator
{
	public enum PwgError
	{
		Success = 0,
		Unknown = 1,
		TooFewCharacters = 2,
		UnknownAlgorithm = 3
	}

	/// <summary>
	/// Utility functions for generating random passwords.
	/// </summary>
	public static class PwGenerator
	{
		public static PwgError Generate(out ProtectedString psOut,
			PwProfile pwProfile, byte[] pbUserEntropy,
			CustomPwGeneratorPool pwAlgorithmPool)
		{
			Debug.Assert(pwProfile != null);
			if(pwProfile == null) throw new ArgumentNullException("pwProfile");

			PwgError e = PwgError.Unknown;
			CryptoRandomStream crs = null;
			byte[] pbKey = null;
			try
			{
				crs = CreateRandomStream(pbUserEntropy, out pbKey);

				if(pwProfile.GeneratorType == PasswordGeneratorType.CharSet)
					e = CharSetBasedGenerator.Generate(out psOut, pwProfile, crs);
				else if(pwProfile.GeneratorType == PasswordGeneratorType.Pattern)
					e = PatternBasedGenerator.Generate(out psOut, pwProfile, crs);
				else if(pwProfile.GeneratorType == PasswordGeneratorType.Custom)
					e = GenerateCustom(out psOut, pwProfile, crs, pwAlgorithmPool);
				else { Debug.Assert(false); psOut = ProtectedString.Empty; }
			}
			finally
			{
				if(crs != null) crs.Dispose();
				if(pbKey != null) MemUtil.ZeroByteArray(pbKey);
			}

			return e;
		}

		private static CryptoRandomStream CreateRandomStream(byte[] pbAdditionalEntropy,
			out byte[] pbKey)
		{
<<<<<<< HEAD
			byte[] pbKey = CryptoRandom.Instance.GetRandomBytes(256);
=======
			pbKey = CryptoRandom.Instance.GetRandomBytes(128);
>>>>>>> 26c0fde4

			// Mix in additional entropy
			if((pbAdditionalEntropy != null) && (pbAdditionalEntropy.Length > 0))
			{
				for(int nKeyPos = 0; nKeyPos < pbKey.Length; ++nKeyPos)
					pbKey[nKeyPos] ^= pbAdditionalEntropy[nKeyPos % pbAdditionalEntropy.Length];
			}

			return new CryptoRandomStream(CrsAlgorithm.Salsa20, pbKey);
		}

		internal static char GenerateCharacter(PwProfile pwProfile,
			PwCharSet pwCharSet, CryptoRandomStream crsRandomSource)
		{
			if(pwCharSet.Size == 0) return char.MinValue;

			ulong uIndex = crsRandomSource.GetRandomUInt64();
			uIndex %= (ulong)pwCharSet.Size;

			char ch = pwCharSet[(uint)uIndex];

			if(pwProfile.NoRepeatingCharacters)
				pwCharSet.Remove(ch);

			return ch;
		}

		internal static void PrepareCharSet(PwCharSet pwCharSet, PwProfile pwProfile)
		{
			pwCharSet.Remove(PwCharSet.Invalid);

			if(pwProfile.ExcludeLookAlike) pwCharSet.Remove(PwCharSet.LookAlike);

			if(pwProfile.ExcludeCharacters.Length > 0)
				pwCharSet.Remove(pwProfile.ExcludeCharacters);
		}

		internal static void ShufflePassword(char[] pPassword,
			CryptoRandomStream crsRandomSource)
		{
			Debug.Assert(pPassword != null); if(pPassword == null) return;
			Debug.Assert(crsRandomSource != null); if(crsRandomSource == null) return;

			if(pPassword.Length <= 1) return; // Nothing to shuffle

			for(int nSelect = 0; nSelect < pPassword.Length; ++nSelect)
			{
				ulong uRandomIndex = crsRandomSource.GetRandomUInt64();
				uRandomIndex %= (ulong)(pPassword.Length - nSelect);

				char chTemp = pPassword[nSelect];
				pPassword[nSelect] = pPassword[nSelect + (int)uRandomIndex];
				pPassword[nSelect + (int)uRandomIndex] = chTemp;
			}
		}

		private static PwgError GenerateCustom(out ProtectedString psOut,
			PwProfile pwProfile, CryptoRandomStream crs,
			CustomPwGeneratorPool pwAlgorithmPool)
		{
			psOut = ProtectedString.Empty;

			Debug.Assert(pwProfile.GeneratorType == PasswordGeneratorType.Custom);
			if(pwAlgorithmPool == null) return PwgError.UnknownAlgorithm;

			string strID = pwProfile.CustomAlgorithmUuid;
			if(string.IsNullOrEmpty(strID)) { Debug.Assert(false); return PwgError.UnknownAlgorithm; }

			byte[] pbUuid = Convert.FromBase64String(strID);
			PwUuid uuid = new PwUuid(pbUuid);
			CustomPwGenerator pwg = pwAlgorithmPool.Find(uuid);
			if(pwg == null) { Debug.Assert(false); return PwgError.UnknownAlgorithm; }

			ProtectedString pwd = pwg.Generate(pwProfile.CloneDeep(), crs);
			if(pwd == null) return PwgError.Unknown;

			psOut = pwd;
			return PwgError.Success;
		}
	}
}<|MERGE_RESOLUTION|>--- conflicted
+++ resolved
@@ -1,10 +1,6 @@
 /*
   KeePass Password Safe - The Open-Source Password Manager
-<<<<<<< HEAD
-  Copyright (C) 2003-2013 Dominik Reichl <dominik.reichl@t-online.de>
-=======
   Copyright (C) 2003-2017 Dominik Reichl <dominik.reichl@t-online.de>
->>>>>>> 26c0fde4
 
   This program is free software; you can redistribute it and/or modify
   it under the terms of the GNU General Public License as published by
@@ -23,10 +19,6 @@
 
 using System;
 using System.Collections.Generic;
-<<<<<<< HEAD
-=======
-using System.Diagnostics;
->>>>>>> 26c0fde4
 using System.Text;
 using System.Diagnostics;
 
@@ -65,13 +57,13 @@
 			{
 				crs = CreateRandomStream(pbUserEntropy, out pbKey);
 
-				if(pwProfile.GeneratorType == PasswordGeneratorType.CharSet)
-					e = CharSetBasedGenerator.Generate(out psOut, pwProfile, crs);
-				else if(pwProfile.GeneratorType == PasswordGeneratorType.Pattern)
-					e = PatternBasedGenerator.Generate(out psOut, pwProfile, crs);
-				else if(pwProfile.GeneratorType == PasswordGeneratorType.Custom)
-					e = GenerateCustom(out psOut, pwProfile, crs, pwAlgorithmPool);
-				else { Debug.Assert(false); psOut = ProtectedString.Empty; }
+			if(pwProfile.GeneratorType == PasswordGeneratorType.CharSet)
+				e = CharSetBasedGenerator.Generate(out psOut, pwProfile, crs);
+			else if(pwProfile.GeneratorType == PasswordGeneratorType.Pattern)
+				e = PatternBasedGenerator.Generate(out psOut, pwProfile, crs);
+			else if(pwProfile.GeneratorType == PasswordGeneratorType.Custom)
+				e = GenerateCustom(out psOut, pwProfile, crs, pwAlgorithmPool);
+			else { Debug.Assert(false); psOut = ProtectedString.Empty; }
 			}
 			finally
 			{
@@ -85,11 +77,7 @@
 		private static CryptoRandomStream CreateRandomStream(byte[] pbAdditionalEntropy,
 			out byte[] pbKey)
 		{
-<<<<<<< HEAD
-			byte[] pbKey = CryptoRandom.Instance.GetRandomBytes(256);
-=======
-			pbKey = CryptoRandom.Instance.GetRandomBytes(128);
->>>>>>> 26c0fde4
+			pbKey = CryptoRandom.Instance.GetRandomBytes(256);
 
 			// Mix in additional entropy
 			if((pbAdditionalEntropy != null) && (pbAdditionalEntropy.Length > 0))
