﻿/*
  KeePass Password Safe - The Open-Source Password Manager
<<<<<<< HEAD
  Copyright (C) 2003-2013 Dominik Reichl <dominik.reichl@t-online.de>
=======
  Copyright (C) 2003-2017 Dominik Reichl <dominik.reichl@t-online.de>
>>>>>>> 26c0fde4

  This program is free software; you can redistribute it and/or modify
  it under the terms of the GNU General Public License as published by
  the Free Software Foundation; either version 2 of the License, or
  (at your option) any later version.

  This program is distributed in the hope that it will be useful,
  but WITHOUT ANY WARRANTY; without even the implied warranty of
  MERCHANTABILITY or FITNESS FOR A PARTICULAR PURPOSE.  See the
  GNU General Public License for more details.

  You should have received a copy of the GNU General Public License
  along with this program; if not, write to the Free Software
  Foundation, Inc., 51 Franklin St, Fifth Floor, Boston, MA  02110-1301  USA
*/

using System;
using System.Collections.Generic;
using System.Text;
using System.IO;
using System.Security.Cryptography;
using System.Diagnostics;

using KeePassLib.Utility;

namespace KeePassLib.Cryptography
{
	public sealed class HashingStreamEx : Stream
	{
<<<<<<< HEAD
		private Stream m_sBaseStream;
		private bool m_bWriting;
=======
		private readonly Stream m_sBaseStream;
		private readonly bool m_bWriting;
>>>>>>> 26c0fde4
		private HashAlgorithm m_hash;

		private byte[] m_pbFinalHash = null;

		public byte[] Hash
		{
			get { return m_pbFinalHash; }
		}

		public override bool CanRead
		{
			get { return !m_bWriting; }
		}

		public override bool CanSeek
		{
			get { return false; }
		}

		public override bool CanWrite
		{
			get { return m_bWriting; }
		}

		public override long Length
		{
			get { return m_sBaseStream.Length; }
		}

		public override long Position
		{
			get { return m_sBaseStream.Position; }
			set { throw new NotSupportedException(); }
		}

		public HashingStreamEx(Stream sBaseStream, bool bWriting, HashAlgorithm hashAlgorithm)
		{
			if(sBaseStream == null) throw new ArgumentNullException("sBaseStream");

			m_sBaseStream = sBaseStream;
			m_bWriting = bWriting;

#if !KeePassLibSD
			m_hash = (hashAlgorithm ?? new SHA256Managed());
#else // KeePassLibSD
			m_hash = null;

			try { m_hash = HashAlgorithm.Create("SHA256"); }
			catch(Exception) { }
			try { if(m_hash == null) m_hash = HashAlgorithm.Create(); }
			catch(Exception) { }
#endif
			if(m_hash == null) { Debug.Assert(false); return; }

			// Validate hash algorithm
			if((!m_hash.CanReuseTransform) || (!m_hash.CanTransformMultipleBlocks) ||
				(m_hash.InputBlockSize != 1) || (m_hash.OutputBlockSize != 1))
			{
#if DEBUG
				MessageService.ShowWarning("Broken HashAlgorithm object in HashingStreamEx.");
#endif
				m_hash = null;
			}
		}

<<<<<<< HEAD
		public override void Flush()
		{
			m_sBaseStream.Flush();
		}

#if KeePassRT
=======
>>>>>>> 26c0fde4
		protected override void Dispose(bool disposing)
		{
			if(disposing)
			{
				if(m_hash != null)
				{
<<<<<<< HEAD
					m_hash.TransformFinalBlock(new byte[0], 0, 0);
=======
					try
					{
						m_hash.TransformFinalBlock(MemUtil.EmptyByteArray, 0, 0);
>>>>>>> 26c0fde4

						m_pbFinalHash = m_hash.Hash;
					}
					catch(Exception) { Debug.Assert(false); }

					m_hash = null;
				}

				m_sBaseStream.Close();
			}

			base.Dispose(disposing);
		}

		public override void Flush()
		{
			m_sBaseStream.Flush();
		}

		public override long Seek(long lOffset, SeekOrigin soOrigin)
		{
			throw new NotSupportedException();
		}

		public override void SetLength(long lValue)
		{
			throw new NotSupportedException();
		}

		public override int Read(byte[] pbBuffer, int nOffset, int nCount)
		{
			if(m_bWriting) throw new InvalidOperationException();

			int nRead = m_sBaseStream.Read(pbBuffer, nOffset, nCount);
			int nPartialRead = nRead;
			while((nRead < nCount) && (nPartialRead != 0))
			{
				nPartialRead = m_sBaseStream.Read(pbBuffer, nOffset + nRead,
					nCount - nRead);
				nRead += nPartialRead;
			}

#if DEBUG
			byte[] pbOrg = new byte[pbBuffer.Length];
			Array.Copy(pbBuffer, pbOrg, pbBuffer.Length);
#endif

			if((m_hash != null) && (nRead > 0))
				m_hash.TransformBlock(pbBuffer, nOffset, nRead, pbBuffer, nOffset);

#if DEBUG
			Debug.Assert(MemUtil.ArraysEqual(pbBuffer, pbOrg));
#endif

			return nRead;
		}

		public override void Write(byte[] pbBuffer, int nOffset, int nCount)
		{
			if(!m_bWriting) throw new InvalidOperationException();

#if DEBUG
			byte[] pbOrg = new byte[pbBuffer.Length];
			Array.Copy(pbBuffer, pbOrg, pbBuffer.Length);
#endif

			if((m_hash != null) && (nCount > 0))
				m_hash.TransformBlock(pbBuffer, nOffset, nCount, pbBuffer, nOffset);

#if DEBUG
			Debug.Assert(MemUtil.ArraysEqual(pbBuffer, pbOrg));
#endif

			m_sBaseStream.Write(pbBuffer, nOffset, nCount);
		}
	}
}<|MERGE_RESOLUTION|>--- conflicted
+++ resolved
@@ -1,10 +1,6 @@
 ﻿/*
   KeePass Password Safe - The Open-Source Password Manager
-<<<<<<< HEAD
-  Copyright (C) 2003-2013 Dominik Reichl <dominik.reichl@t-online.de>
-=======
   Copyright (C) 2003-2017 Dominik Reichl <dominik.reichl@t-online.de>
->>>>>>> 26c0fde4
 
   This program is free software; you can redistribute it and/or modify
   it under the terms of the GNU General Public License as published by
@@ -34,13 +30,8 @@
 {
 	public sealed class HashingStreamEx : Stream
 	{
-<<<<<<< HEAD
-		private Stream m_sBaseStream;
+		private readonly Stream m_sBaseStream;
 		private bool m_bWriting;
-=======
-		private readonly Stream m_sBaseStream;
-		private readonly bool m_bWriting;
->>>>>>> 26c0fde4
 		private HashAlgorithm m_hash;
 
 		private byte[] m_pbFinalHash = null;
@@ -106,38 +97,31 @@
 			}
 		}
 
-<<<<<<< HEAD
 		public override void Flush()
 		{
 			m_sBaseStream.Flush();
 		}
 
 #if KeePassRT
-=======
->>>>>>> 26c0fde4
 		protected override void Dispose(bool disposing)
 		{
 			if(disposing)
+		{
+			if(m_hash != null)
 			{
-				if(m_hash != null)
+				try
 				{
-<<<<<<< HEAD
 					m_hash.TransformFinalBlock(new byte[0], 0, 0);
-=======
-					try
-					{
-						m_hash.TransformFinalBlock(MemUtil.EmptyByteArray, 0, 0);
->>>>>>> 26c0fde4
 
-						m_pbFinalHash = m_hash.Hash;
-					}
-					catch(Exception) { Debug.Assert(false); }
+					m_pbFinalHash = m_hash.Hash;
+				}
+				catch(Exception) { Debug.Assert(false); }
 
-					m_hash = null;
-				}
+				m_hash = null;
+			}
 
-				m_sBaseStream.Close();
-			}
+			m_sBaseStream.Close();
+		}
 
 			base.Dispose(disposing);
 		}
