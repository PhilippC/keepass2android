--- conflicted
+++ resolved
@@ -1,12 +1,6 @@
 /*
   KeePass Password Safe - The Open-Source Password Manager
-<<<<<<< HEAD
-  Copyright (C) 2003-2013 Dominik Reichl <dominik.reichl@t-online.de>
-  
-  Modified to be used with Mono for Android. Changes Copyright (C) 2013 Philipp Crocoll
-=======
   Copyright (C) 2003-2017 Dominik Reichl <dominik.reichl@t-online.de>
->>>>>>> 26c0fde4
 
   This program is free software; you can redistribute it and/or modify
   it under the terms of the GNU General Public License as published by
@@ -25,15 +19,16 @@
 
 using System;
 using System.Collections.Generic;
+using System.Diagnostics;
 using System.Text;
 using System.Xml.Serialization;
-using System.Diagnostics;
-using System.Reflection;
+
+#if !KeePassUAP
+using System.Windows.Forms;
+#endif
 
 namespace KeePassLib.Translation
 {
-	public class Form
-	{}
 	public sealed class KPFormCustomization
 	{
 		private string m_strFQName = string.Empty;
@@ -73,7 +68,7 @@
 			}
 		}
 
-#if (!KeePassLibSD && !KeePassRT)
+#if (!KeePassLibSD && !KeePassUAP)
 		private Form m_formEnglish = null;
 		[XmlIgnore]
 		public Form FormEnglish
@@ -82,7 +77,7 @@
 			set { m_formEnglish = value; }
 		}
 
-		/*public void ApplyTo(Form form)
+		public void ApplyTo(Form form)
 		{
 			Debug.Assert(form != null); if(form == null) throw new ArgumentNullException("form");
 			
@@ -107,7 +102,7 @@
 			}
 
 			foreach(Control cSub in c.Controls) ApplyToControl(cSub);
-		}*/
+		}
 #endif
 	}
 }