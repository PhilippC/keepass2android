/*
  KeePass Password Safe - The Open-Source Password Manager
<<<<<<< HEAD
  Copyright (C) 2003-2013 Dominik Reichl <dominik.reichl@t-online.de>
  
  Modified to be used with Mono for Android. Changes Copyright (C) 2013 Philipp Crocoll
=======
  Copyright (C) 2003-2017 Dominik Reichl <dominik.reichl@t-online.de>
>>>>>>> 26c0fde4

  This program is free software; you can redistribute it and/or modify
  it under the terms of the GNU General Public License as published by
  the Free Software Foundation; either version 2 of the License, or
  (at your option) any later version.

  This program is distributed in the hope that it will be useful,
  but WITHOUT ANY WARRANTY; without even the implied warranty of
  MERCHANTABILITY or FITNESS FOR A PARTICULAR PURPOSE.  See the
  GNU General Public License for more details.

  You should have received a copy of the GNU General Public License
  along with this program; if not, write to the Free Software
  Foundation, Inc., 51 Franklin St, Fifth Floor, Boston, MA  02110-1301  USA
*/

using System;
using System.Collections.Generic;
using System.Text;
using System.ComponentModel;
using System.Diagnostics;
using System.Xml.Serialization;
using System.Globalization;
using System.IO;
using System.Security.Cryptography;
using System.Drawing;

using KeePassLib.Utility;

namespace KeePassLib.Translation
{
	public class Control
	{}

	public sealed class KpccLayout
	{

		public enum LayoutParameterEx
		{
			X, Y, Width, Height
		}

		private const string m_strControlRelative = @"%c";

		internal const NumberStyles m_nsParser = (NumberStyles.AllowLeadingSign |
			NumberStyles.AllowDecimalPoint);
		internal static readonly CultureInfo m_lclInv = CultureInfo.InvariantCulture;

		private string m_strPosX = string.Empty;
		[XmlAttribute]
		[DefaultValue("")]
		public string X
		{
			get { return m_strPosX; }
			set
			{
				if(value == null) throw new ArgumentNullException("value");
				m_strPosX = value;
			}
		}

		private string m_strPosY = string.Empty;
		[XmlAttribute]
		[DefaultValue("")]
		public string Y
		{
			get { return m_strPosY; }
			set
			{
				if(value == null) throw new ArgumentNullException("value");
				m_strPosY = value;
			}
		}

		private string m_strSizeW = string.Empty;
		[XmlAttribute]
		[DefaultValue("")]
		public string Width
		{
			get { return m_strSizeW; }
			set
			{
				if(value == null) throw new ArgumentNullException("value");
				m_strSizeW = value;
			}
		}

		private string m_strSizeH = string.Empty;
		[XmlAttribute]
		[DefaultValue("")]
		public string Height
		{
			get { return m_strSizeH; }
			set
			{
				if(value == null) throw new ArgumentNullException("value");
				m_strSizeH = value;
			}
		}

		public void SetControlRelativeValue(LayoutParameterEx lp, string strValue)
		{
			Debug.Assert(strValue != null);
			if(strValue == null) throw new ArgumentNullException("strValue");

			if(strValue.Length > 0) strValue += m_strControlRelative;

			if(lp == LayoutParameterEx.X) m_strPosX = strValue;
			else if(lp == LayoutParameterEx.Y) m_strPosY = strValue;
			else if(lp == LayoutParameterEx.Width) m_strSizeW = strValue;
			else if(lp == LayoutParameterEx.Height) m_strSizeH = strValue;
			else { Debug.Assert(false); }
		}

#if (!KeePassLibSD && !KeePassRT)
		/*internal void ApplyTo(Control c)
		{
			Debug.Assert(c != null); if(c == null) return;

			int? v;
			v = GetModControlParameter(c, LayoutParameterEx.X, m_strPosX);
			if(v.HasValue) c.Left = v.Value;
			v = GetModControlParameter(c, LayoutParameterEx.Y, m_strPosY);
			if(v.HasValue) c.Top = v.Value;
			v = GetModControlParameter(c, LayoutParameterEx.Width, m_strSizeW);
			if(v.HasValue) c.Width = v.Value;
			v = GetModControlParameter(c, LayoutParameterEx.Height, m_strSizeH);
			if(v.HasValue) c.Height = v.Value;
		}

		private static int? GetModControlParameter(Control c, LayoutParameterEx p,
			string strModParam)
		{
			if(strModParam.Length == 0) return null;

			Debug.Assert(c.Left == c.Location.X);
			Debug.Assert(c.Top == c.Location.Y);
			Debug.Assert(c.Width == c.Size.Width);
			Debug.Assert(c.Height == c.Size.Height);

			int iPrev;
			if(p == LayoutParameterEx.X) iPrev = c.Left;
			else if(p == LayoutParameterEx.Y) iPrev = c.Top;
			else if(p == LayoutParameterEx.Width) iPrev = c.Width;
			else if(p == LayoutParameterEx.Height) iPrev = c.Height;
			else { Debug.Assert(false); return null; }

			double? dRel = ToControlRelativePercent(strModParam);
			if(dRel.HasValue)
				return (iPrev + (int)((dRel.Value * (double)iPrev) / 100.0));
			
			Debug.Assert(false);
			return null;
		}

		public static double? ToControlRelativePercent(string strEncoded)
		{
			Debug.Assert(strEncoded != null);
			if(strEncoded == null) throw new ArgumentNullException("strEncoded");

			if(strEncoded.Length == 0) return null;

			if(strEncoded.EndsWith(m_strControlRelative))
			{
				string strValue = strEncoded.Substring(0, strEncoded.Length -
					m_strControlRelative.Length);
				if((strValue.Length == 1) && (strValue == "-"))
					strValue = "0";

				double dRel;
				if(double.TryParse(strValue, m_nsParser, m_lclInv, out dRel))
				{
					return dRel;
				}
				else
				{
					Debug.Assert(false);
					return null;
				}
			}
			
			Debug.Assert(false);
			return null;
		}*/
#endif

		public static string ToControlRelativeString(string strEncoded)
		{
			Debug.Assert(strEncoded != null);
			if(strEncoded == null) throw new ArgumentNullException("strEncoded");

			if(strEncoded.Length == 0) return string.Empty;

			if(strEncoded.EndsWith(m_strControlRelative))
				return strEncoded.Substring(0, strEncoded.Length -
					m_strControlRelative.Length);

			Debug.Assert(false);
			return string.Empty;
		}
	}

	public sealed class KPControlCustomization : IComparable<KPControlCustomization>
	{
		private string m_strMemberName = string.Empty;
		/// <summary>
		/// Member variable name of the control to be translated.
		/// </summary>
		[XmlAttribute]
		public string Name
		{
			get { return m_strMemberName; }
			set
			{
				if(value == null) throw new ArgumentNullException("value");
				m_strMemberName = value;
			}
		}

		private string m_strHash = string.Empty;
		[XmlAttribute]
		public string BaseHash
		{
			get { return m_strHash; }
			set
			{
				if(value == null) throw new ArgumentNullException("value");
				m_strHash = value;
			}
		}

		private string m_strText = string.Empty;
		[DefaultValue("")]
		public string Text
		{
			get { return m_strText; }
			set
			{
				if(value == null) throw new ArgumentNullException("value");
				m_strText = value;
			}
		}

		private string m_strEngText = string.Empty;
		[XmlIgnore]
		public string TextEnglish
		{
			get { return m_strEngText; }
			set { m_strEngText = value; }
		}

		private KpccLayout m_layout = new KpccLayout();
		public KpccLayout Layout
		{
			get { return m_layout; }
			set
			{
				if(value == null) throw new ArgumentNullException("value");
				m_layout = value;
			}
		}

		public int CompareTo(KPControlCustomization kpOther)
		{
			if(kpOther == null) { Debug.Assert(false); return 1; }

			return m_strMemberName.CompareTo(kpOther.Name);
		}

#if (!KeePassLibSD && !KeePassRT)
		/*private static readonly Type[] m_vTextControls = new Type[] {
			typeof(MenuStrip), typeof(PictureBox), typeof(ListView),
			typeof(TreeView), typeof(ToolStrip), typeof(WebBrowser),
			typeof(Panel), typeof(StatusStrip), typeof(ProgressBar),
			typeof(NumericUpDown), typeof(TabControl)
		};

		public static bool ControlSupportsText(object oControl)
		{
			if(oControl == null) return false;

			Type t = oControl.GetType();
			for(int i = 0; i < m_vTextControls.Length; ++i)
			{
				if(t == m_vTextControls[i]) return false;
			}

			return true;
		}

		// Name-unchecked (!) property application method
		internal void ApplyTo(Control c)
		{
			if((m_strText.Length > 0) && ControlSupportsText(c) &&
				(c.Text.Length > 0))
			{
				c.Text = m_strText;
			}

			m_layout.ApplyTo(c);
		}

		public static string HashControl(Control c)
		{
			if(c == null) { Debug.Assert(false); return string.Empty; }

			StringBuilder sb = new StringBuilder();
			WriteCpiParam(sb, c.Text);

			if(c is Form)
			{
				WriteCpiParam(sb, c.ClientSize.Width.ToString(KpccLayout.m_lclInv));
				WriteCpiParam(sb, c.ClientSize.Height.ToString(KpccLayout.m_lclInv));
			}
			else // Normal control
			{
				WriteCpiParam(sb, c.Left.ToString(KpccLayout.m_lclInv));
				WriteCpiParam(sb, c.Top.ToString(KpccLayout.m_lclInv));
				WriteCpiParam(sb, c.Width.ToString(KpccLayout.m_lclInv));
				WriteCpiParam(sb, c.Height.ToString(KpccLayout.m_lclInv));
				WriteCpiParam(sb, c.Dock.ToString());
			}

			WriteCpiParam(sb, c.Font.Name);
			WriteCpiParam(sb, c.Font.SizeInPoints.ToString(KpccLayout.m_lclInv));
			WriteCpiParam(sb, c.Font.Bold ? "B" : "N");
			WriteCpiParam(sb, c.Font.Italic ? "I" : "N");
			WriteCpiParam(sb, c.Font.Underline ? "U" : "N");
			WriteCpiParam(sb, c.Font.Strikeout ? "S" : "N");

			WriteControlDependentParams(sb, c);

			byte[] pb = StrUtil.Utf8.GetBytes(sb.ToString());

			SHA256Managed sha256 = new SHA256Managed();
			byte[] pbSha = sha256.ComputeHash(pb);

			// See also MatchHash
			return "v1:" + Convert.ToBase64String(pbSha, 0, 3,
				Base64FormattingOptions.None);
		}

		private static void WriteControlDependentParams(StringBuilder sb, Control c)
		{
			CheckBox cb = (c as CheckBox);
			RadioButton rb = (c as RadioButton);
			Button btn = (c as Button);
			Label l = (c as Label);
			LinkLabel ll = (c as LinkLabel);

			if(cb != null)
			{
				WriteCpiParam(sb, cb.AutoSize ? "A" : "F");
				WriteCpiParam(sb, cb.TextAlign.ToString());
				WriteCpiParam(sb, cb.TextImageRelation.ToString());
				WriteCpiParam(sb, cb.Appearance.ToString());
				WriteCpiParam(sb, cb.CheckAlign.ToString());
			}
			else if(rb != null)
			{
				WriteCpiParam(sb, rb.AutoSize ? "A" : "F");
				WriteCpiParam(sb, rb.TextAlign.ToString());
				WriteCpiParam(sb, rb.TextImageRelation.ToString());
				WriteCpiParam(sb, rb.Appearance.ToString());
				WriteCpiParam(sb, rb.CheckAlign.ToString());
			}
			else if(btn != null)
			{
				WriteCpiParam(sb, btn.AutoSize ? "A" : "F");
				WriteCpiParam(sb, btn.TextAlign.ToString());
				WriteCpiParam(sb, btn.TextImageRelation.ToString());
			}
			else if(l != null)
			{
				WriteCpiParam(sb, l.AutoSize ? "A" : "F");
				WriteCpiParam(sb, l.TextAlign.ToString());
			}
			else if(ll != null)
			{
				WriteCpiParam(sb, ll.AutoSize ? "A" : "F");
				WriteCpiParam(sb, ll.TextAlign.ToString());
			}
		}

		private static void WriteCpiParam(StringBuilder sb, string strProp)
		{
			sb.Append('/');
			sb.Append(strProp);
		}

		public bool MatchHash(string strHash)
		{
			if(strHash == null) throw new ArgumentNullException("strHash");

			// Currently only v1: is supported, see HashControl
			return (m_strHash == strHash);
		}*/
#endif
	}
}<|MERGE_RESOLUTION|>--- conflicted
+++ resolved
@@ -1,12 +1,8 @@
 /*
   KeePass Password Safe - The Open-Source Password Manager
-<<<<<<< HEAD
-  Copyright (C) 2003-2013 Dominik Reichl <dominik.reichl@t-online.de>
+  Copyright (C) 2003-2017 Dominik Reichl <dominik.reichl@t-online.de>
   
   Modified to be used with Mono for Android. Changes Copyright (C) 2013 Philipp Crocoll
-=======
-  Copyright (C) 2003-2017 Dominik Reichl <dominik.reichl@t-online.de>
->>>>>>> 26c0fde4
 
   This program is free software; you can redistribute it and/or modify
   it under the terms of the GNU General Public License as published by
@@ -344,7 +340,7 @@
 			SHA256Managed sha256 = new SHA256Managed();
 			byte[] pbSha = sha256.ComputeHash(pb);
 
-			// See also MatchHash
+			// Also see MatchHash
 			return "v1:" + Convert.ToBase64String(pbSha, 0, 3,
 				Base64FormattingOptions.None);
 		}
