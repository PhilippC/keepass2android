/*
  KeePass Password Safe - The Open-Source Password Manager
<<<<<<< HEAD
  Copyright (C) 2003-2013 Dominik Reichl <dominik.reichl@t-online.de>
=======
  Copyright (C) 2003-2017 Dominik Reichl <dominik.reichl@t-online.de>
>>>>>>> 26c0fde4

  This program is free software; you can redistribute it and/or modify
  it under the terms of the GNU General Public License as published by
  the Free Software Foundation; either version 2 of the License, or
  (at your option) any later version.

  This program is distributed in the hope that it will be useful,
  but WITHOUT ANY WARRANTY; without even the implied warranty of
  MERCHANTABILITY or FITNESS FOR A PARTICULAR PURPOSE.  See the
  GNU General Public License for more details.

  You should have received a copy of the GNU General Public License
  along with this program; if not, write to the Free Software
  Foundation, Inc., 51 Franklin St, Fifth Floor, Boston, MA  02110-1301  USA
*/

using System;

namespace KeePassLib.Interfaces
{
	/// <summary>
	/// Interface for objects that support various times (creation time, last
	/// access time, last modification time and expiry time). Offers
	/// several helper functions (for example a function to touch the current
	/// object).
	/// </summary>
	public interface ITimeLogger
	{
		/// <summary>
		/// The date/time when the object was created.
		/// </summary>
		DateTime CreationTime
		{
			get;
			set;
		}

		/// <summary>
		/// The date/time when the object was last accessed.
		/// </summary>
		DateTime LastAccessTime
		{
			get;
			set;
		}

		/// <summary>
		/// The date/time when the object was last modified.
		/// </summary>
		DateTime LastModificationTime
		{
			get;
			set;
		}

		/// <summary>
		/// The date/time when the object expires.
		/// </summary>
		DateTime ExpiryTime
		{
			get;
			set;
		}

		/// <summary>
		/// Flag that determines if the object does expire.
		/// </summary>
		bool Expires
		{
			get;
			set;
		}

		/// <summary>
		/// Get or set the usage count of the object. To increase the usage
		/// count by one, use the <c>Touch</c> function.
		/// </summary>
		ulong UsageCount
		{
			get;
			set;
		}

		/// <summary>
		/// The date/time when the location of the object was last changed.
		/// </summary>
		DateTime LocationChanged
		{
			get;
			set;
		}

		/// <summary>
		/// Touch the object. This function updates the internal last access
		/// time. If the <paramref name="bModified" /> parameter is <c>true</c>,
		/// the last modification time gets updated, too. Each time you call
		/// <c>Touch</c>, the usage count of the object is increased by one.
		/// </summary>
		/// <param name="bModified">Update last modification time.</param>
		void Touch(bool bModified);

		#region Set times lazily
		// Passing xml datetime string to be parsed only on demand

		void SetLazyLastModificationTime(string xmlDateTime);

		void SetLazyCreationTime(string xmlDateTime);

		void SetLazyLastAccessTime(string xmlDateTime);

		void SetLazyExpiryTime(string xmlDateTime);

		void SetLazyLocationChanged(string xmlDateTime);
		#endregion
	}
}<|MERGE_RESOLUTION|>--- conflicted
+++ resolved
@@ -1,10 +1,6 @@
 /*
   KeePass Password Safe - The Open-Source Password Manager
-<<<<<<< HEAD
-  Copyright (C) 2003-2013 Dominik Reichl <dominik.reichl@t-online.de>
-=======
   Copyright (C) 2003-2017 Dominik Reichl <dominik.reichl@t-online.de>
->>>>>>> 26c0fde4
 
   This program is free software; you can redistribute it and/or modify
   it under the terms of the GNU General Public License as published by
@@ -43,18 +39,18 @@
 		}
 
 		/// <summary>
-		/// The date/time when the object was last accessed.
+		/// The date/time when the object was last modified.
 		/// </summary>
-		DateTime LastAccessTime
+		DateTime LastModificationTime
 		{
 			get;
 			set;
 		}
 
 		/// <summary>
-		/// The date/time when the object was last modified.
+		/// The date/time when the object was last accessed.
 		/// </summary>
-		DateTime LastModificationTime
+		DateTime LastAccessTime
 		{
 			get;
 			set;
@@ -105,19 +101,5 @@
 		/// </summary>
 		/// <param name="bModified">Update last modification time.</param>
 		void Touch(bool bModified);
-
-		#region Set times lazily
-		// Passing xml datetime string to be parsed only on demand
-
-		void SetLazyLastModificationTime(string xmlDateTime);
-
-		void SetLazyCreationTime(string xmlDateTime);
-
-		void SetLazyLastAccessTime(string xmlDateTime);
-
-		void SetLazyExpiryTime(string xmlDateTime);
-
-		void SetLazyLocationChanged(string xmlDateTime);
-		#endregion
 	}
 }