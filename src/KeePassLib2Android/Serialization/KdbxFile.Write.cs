/*
  KeePass Password Safe - The Open-Source Password Manager
  Copyright (C) 2003-2017 Dominik Reichl <dominik.reichl@t-online.de>

  This program is free software; you can redistribute it and/or modify
  it under the terms of the GNU General Public License as published by
  the Free Software Foundation; either version 2 of the License, or
  (at your option) any later version.

  This program is distributed in the hope that it will be useful,
  but WITHOUT ANY WARRANTY; without even the implied warranty of
  MERCHANTABILITY or FITNESS FOR A PARTICULAR PURPOSE.  See the
  GNU General Public License for more details.

  You should have received a copy of the GNU General Public License
  along with this program; if not, write to the Free Software
  Foundation, Inc., 51 Franklin St, Fifth Floor, Boston, MA  02110-1301  USA
*/

using System;
using System.Collections.Generic;
using System.Diagnostics;
using System.Globalization;
using System.IO;
using System.Security;
using System.Text;
using System.Xml;

#if !KeePassUAP
using System.Drawing;
using System.Security.Cryptography;
#endif

#if KeePassLibSD
using KeePassLibSD;
#else
using System.IO.Compression;
#endif

using KeePassLib.Collections;
using KeePassLib.Cryptography;
using KeePassLib.Cryptography.Cipher;
using KeePassLib.Cryptography.KeyDerivation;
using KeePassLib.Delegates;
using KeePassLib.Interfaces;
using KeePassLib.Keys;
using KeePassLib.Resources;
using KeePassLib.Security;
using KeePassLib.Utility;

using keepass2android;

namespace KeePassLib.Serialization
{
	/// <summary>
	/// Serialization to KeePass KDBX files.
	/// </summary>
	public sealed partial class KdbxFile
	{
		// public void Save(string strFile, PwGroup pgDataSource, KdbxFormat fmt,
		//	IStatusLogger slLogger)
		// {
		//	bool bMadeUnhidden = UrlUtil.UnhideFile(strFile);
		//
		//	IOConnectionInfo ioc = IOConnectionInfo.FromPath(strFile);
		//	this.Save(IOConnection.OpenWrite(ioc), pgDataSource, format, slLogger);
		//
		//	if(bMadeUnhidden) UrlUtil.HideFile(strFile, true); // Hide again
		// }

		/// <summary>
		/// Save the contents of the current <c>PwDatabase</c> to a KDBX file.
		/// </summary>
		/// <param name="sSaveTo">Stream to write the KDBX file into.</param>
		/// <param name="pgDataSource">Group containing all groups and
		/// entries to write. If <c>null</c>, the complete database will
		/// be written.</param>
		/// <param name="fmt">Format of the file to create.</param>
		/// <param name="slLogger">Logger that recieves status information.</param>
		public void Save(Stream sSaveTo, PwGroup pgDataSource, KdbxFormat fmt,
			IStatusLogger slLogger)
		{
			Debug.Assert(sSaveTo != null);
			if(sSaveTo == null) throw new ArgumentNullException("sSaveTo");

			if(m_bUsedOnce)
				throw new InvalidOperationException("Do not reuse KdbxFile objects!");
			m_bUsedOnce = true;

			m_format = fmt;
			m_slLogger = slLogger;

			PwGroup pgRoot = (pgDataSource ?? m_pwDatabase.RootGroup);
			UTF8Encoding encNoBom = StrUtil.Utf8;
			CryptoRandom cr = CryptoRandom.Instance;
			byte[] pbCipherKey = null;
			byte[] pbHmacKey64 = null;

			m_pbsBinaries.Clear();
			m_pbsBinaries.AddFrom(pgRoot);

			List<Stream> lStreams = new List<Stream>();
			lStreams.Add(sSaveTo);

			HashingStreamEx sHashing = new HashingStreamEx(sSaveTo, true, null);
			lStreams.Add(sHashing);

			try
			{
				m_uFileVersion = GetMinKdbxVersion();

				int cbEncKey, cbEncIV;
				ICipherEngine iCipher = GetCipher(out cbEncKey, out cbEncIV);

				m_pbMasterSeed = cr.GetRandomBytes(32);
				m_pbEncryptionIV = cr.GetRandomBytes((uint)cbEncIV);

				// m_pbTransformSeed = cr.GetRandomBytes(32);
				PwUuid puKdf = m_pwDatabase.KdfParameters.KdfUuid;
				KdfEngine kdf = KdfPool.Get(puKdf);
				if(kdf == null)
					throw new Exception(KLRes.UnknownKdf + MessageService.NewParagraph +
						// KLRes.FileNewVerOrPlgReq + MessageService.NewParagraph +
						"UUID: " + puKdf.ToHexString() + ".");
				kdf.Randomize(m_pwDatabase.KdfParameters);

				if(m_format == KdbxFormat.Default)
				{
					if(m_uFileVersion < FileVersion32_4)
					{
						m_craInnerRandomStream = CrsAlgorithm.Salsa20;
						m_pbInnerRandomStreamKey = cr.GetRandomBytes(32);
					}
					else // KDBX >= 4
					{
						m_craInnerRandomStream = CrsAlgorithm.ChaCha20;
						m_pbInnerRandomStreamKey = cr.GetRandomBytes(64);
					}

					m_randomStream = new CryptoRandomStream(m_craInnerRandomStream,
						m_pbInnerRandomStreamKey);
				}

				if(m_uFileVersion < FileVersion32_4)
					m_pbStreamStartBytes = cr.GetRandomBytes(32);

				Stream sXml;
				if (m_format == KdbxFormat.Default || m_format == KdbxFormat.ProtocolBuffers)
				{
					byte[] pbHeader = GenerateHeader();
					m_pbHashOfHeader = CryptoUtil.HashSha256(pbHeader);

					MemUtil.Write(sHashing, pbHeader);
					sHashing.Flush();

					ComputeKeys(out pbCipherKey, cbEncKey, out pbHmacKey64);

					Stream sPlain;
					if(m_uFileVersion < FileVersion32_4)
					{
						Stream sEncrypted = EncryptStream(sHashing, iCipher,
							pbCipherKey, cbEncIV, true);
						if((sEncrypted == null) || (sEncrypted == sHashing))
							throw new SecurityException(KLRes.CryptoStreamFailed);
						lStreams.Add(sEncrypted);

						MemUtil.Write(sEncrypted, m_pbStreamStartBytes);

						sPlain = new HashedBlockStream(sEncrypted, true);
					}
					else // KDBX >= 4
					{
						// For integrity checking (without knowing the master key)
						MemUtil.Write(sHashing, m_pbHashOfHeader);

						byte[] pbHeaderHmac = ComputeHeaderHmac(pbHeader, pbHmacKey64);
						MemUtil.Write(sHashing, pbHeaderHmac);

						Stream sBlocks = new HmacBlockStream(sHashing, true,
							true, pbHmacKey64);
						lStreams.Add(sBlocks);

						sPlain = EncryptStream(sBlocks, iCipher, pbCipherKey,
							cbEncIV, true);
						if((sPlain == null) || (sPlain == sBlocks))
							throw new SecurityException(KLRes.CryptoStreamFailed);
					}
					lStreams.Add(sPlain);

					if(m_pwDatabase.Compression == PwCompressionAlgorithm.GZip)
					{
						sXml = new GZipStream(sPlain, CompressionMode.Compress);
						lStreams.Add(sXml);
					}
					else sXml = sPlain;

					if(m_uFileVersion >= FileVersion32_4)
						WriteInnerHeader(sXml); // Binary header before XML
				}
				else if(m_format == KdbxFormat.PlainXml)
					sXml = sHashing;
				else
				{
					Debug.Assert(false);
					throw new ArgumentOutOfRangeException("fmt");
				}

				var stopWatch = Stopwatch.StartNew();

				if (m_format == KdbxFormat.ProtocolBuffers)
				{
					KdbpFile.WriteDocument(m_pwDatabase, sXml, m_pbProtectedStreamKey, m_pbHashOfHeader);
				}
				else
				{

#if KeePassUAP
					XmlWriterSettings xws = new XmlWriterSettings();
					xws.Encoding = encNoBom;
					xws.Indent = true;
					xws.IndentChars = "\t";
					xws.NewLineOnAttributes = false;

					XmlWriter xw = XmlWriter.Create(sXml, xws);
#else
					XmlTextWriter xw = new XmlTextWriter(sXml, encNoBom);

					xw.Formatting = Formatting.Indented;
					xw.IndentChar = '\t';
					xw.Indentation = 1;
#endif
					m_xmlWriter = xw;

<<<<<<< HEAD
					WriteDocument(pgDataSource);
=======
				WriteDocument(pgRoot);
>>>>>>> 26c0fde4

					m_xmlWriter.Flush();
					m_xmlWriter.Close();
				}
				Kp2aLog.Log(String.Format("{1}: {0}ms", stopWatch.ElapsedMilliseconds, m_format == KdbxFormat.ProtocolBuffers ? "KdbpFile.WriteDocument" : "Xml WriteDocument"));
			
			}
			finally
			{
				if(pbCipherKey != null) MemUtil.ZeroByteArray(pbCipherKey);
				if(pbHmacKey64 != null) MemUtil.ZeroByteArray(pbHmacKey64);

				CommonCleanUpWrite(lStreams, sHashing);
			}

		}

		private void CommonCleanUpWrite(List<Stream> lStreams, HashingStreamEx sHashing)
		{
			CloseStreams(lStreams);

			Debug.Assert(lStreams.Contains(sHashing)); // sHashing must be closed
			m_pbHashOfFileOnDisk = sHashing.Hash;
			Debug.Assert(m_pbHashOfFileOnDisk != null);

			CleanUpInnerRandomStream();

			m_xmlWriter = null;
			m_pbHashOfHeader = null;
		}

		private byte[] GenerateHeader()
		{
			byte[] pbHeader;
			using(MemoryStream ms = new MemoryStream())
			{
				MemUtil.Write(ms, MemUtil.UInt32ToBytes(FileSignature1));
				MemUtil.Write(ms, MemUtil.UInt32ToBytes(FileSignature2));
				MemUtil.Write(ms, MemUtil.UInt32ToBytes(m_uFileVersion));

				WriteHeaderField(ms, KdbxHeaderFieldID.CipherID,
					m_pwDatabase.DataCipherUuid.UuidBytes);

				int nCprID = (int)m_pwDatabase.Compression;
				WriteHeaderField(ms, KdbxHeaderFieldID.CompressionFlags,
					MemUtil.UInt32ToBytes((uint)nCprID));

				WriteHeaderField(ms, KdbxHeaderFieldID.MasterSeed, m_pbMasterSeed);

				if(m_uFileVersion < FileVersion32_4)
				{
					Debug.Assert(m_pwDatabase.KdfParameters.KdfUuid.Equals(
						(new AesKdf()).Uuid));
					WriteHeaderField(ms, KdbxHeaderFieldID.TransformSeed,
						m_pwDatabase.KdfParameters.GetByteArray(AesKdf.ParamSeed));
					WriteHeaderField(ms, KdbxHeaderFieldID.TransformRounds,
						MemUtil.UInt64ToBytes(m_pwDatabase.KdfParameters.GetUInt64(
						AesKdf.ParamRounds, PwDefs.DefaultKeyEncryptionRounds)));
				}
				else
					WriteHeaderField(ms, KdbxHeaderFieldID.KdfParameters,
						KdfParameters.SerializeExt(m_pwDatabase.KdfParameters));

				if(m_pbEncryptionIV.Length > 0)
					WriteHeaderField(ms, KdbxHeaderFieldID.EncryptionIV, m_pbEncryptionIV);

				if(m_uFileVersion < FileVersion32_4)
				{
					WriteHeaderField(ms, KdbxHeaderFieldID.InnerRandomStreamKey,
						m_pbInnerRandomStreamKey);

					WriteHeaderField(ms, KdbxHeaderFieldID.StreamStartBytes,
						m_pbStreamStartBytes);

					int nIrsID = (int)m_craInnerRandomStream;
					WriteHeaderField(ms, KdbxHeaderFieldID.InnerRandomStreamID,
						MemUtil.Int32ToBytes(nIrsID));
				}

				// Write public custom data only when there is at least one item,
				// because KDBX 3.1 didn't support this field yet
				if(m_pwDatabase.PublicCustomData.Count > 0)
					WriteHeaderField(ms, KdbxHeaderFieldID.PublicCustomData,
						VariantDictionary.Serialize(m_pwDatabase.PublicCustomData));

				WriteHeaderField(ms, KdbxHeaderFieldID.EndOfHeader, new byte[] {
					(byte)'\r', (byte)'\n', (byte)'\r', (byte)'\n' });

				pbHeader = ms.ToArray();
			}

			return pbHeader;
		}

		private void WriteHeaderField(Stream s, KdbxHeaderFieldID kdbID,
			byte[] pbData)
		{
			s.WriteByte((byte)kdbID);

			byte[] pb = (pbData ?? MemUtil.EmptyByteArray);
			int cb = pb.Length;
			if(cb < 0) { Debug.Assert(false); throw new OutOfMemoryException(); }

			Debug.Assert(m_uFileVersion > 0);
			if(m_uFileVersion < FileVersion32_4)
			{
				if(cb > (int)ushort.MaxValue)
				{
					Debug.Assert(false);
					throw new ArgumentOutOfRangeException("pbData");
				}

				MemUtil.Write(s, MemUtil.UInt16ToBytes((ushort)cb));
			}
			else MemUtil.Write(s, MemUtil.Int32ToBytes(cb));

			MemUtil.Write(s, pb);
		}

		private void WriteInnerHeader(Stream s)
		{
			int nIrsID = (int)m_craInnerRandomStream;
			WriteInnerHeaderField(s, KdbxInnerHeaderFieldID.InnerRandomStreamID,
				MemUtil.Int32ToBytes(nIrsID), null);

			WriteInnerHeaderField(s, KdbxInnerHeaderFieldID.InnerRandomStreamKey,
				m_pbInnerRandomStreamKey, null);

			ProtectedBinary[] vBin = m_pbsBinaries.ToArray();
			for(int i = 0; i < vBin.Length; ++i)
			{
				ProtectedBinary pb = vBin[i];
				if(pb == null) throw new InvalidOperationException();

				KdbxBinaryFlags f = KdbxBinaryFlags.None;
				if(pb.IsProtected) f |= KdbxBinaryFlags.Protected;

				byte[] pbFlags = new byte[1] { (byte)f };
				byte[] pbData = pb.ReadData();

				WriteInnerHeaderField(s, KdbxInnerHeaderFieldID.Binary,
					pbFlags, pbData);

				if(pb.IsProtected) MemUtil.ZeroByteArray(pbData);
			}

			WriteInnerHeaderField(s, KdbxInnerHeaderFieldID.EndOfHeader,
				null, null);
		}

		private void WriteInnerHeaderField(Stream s, KdbxInnerHeaderFieldID kdbID,
			byte[] pbData1, byte[] pbData2)
		{
			s.WriteByte((byte)kdbID);

			byte[] pb1 = (pbData1 ?? MemUtil.EmptyByteArray);
			byte[] pb2 = (pbData2 ?? MemUtil.EmptyByteArray);

			int cb = pb1.Length + pb2.Length;
			if(cb < 0) { Debug.Assert(false); throw new OutOfMemoryException(); }

			MemUtil.Write(s, MemUtil.Int32ToBytes(cb));
			MemUtil.Write(s, pb1);
			MemUtil.Write(s, pb2);
		}

		private void WriteDocument(PwGroup pgRoot)
		{
			Debug.Assert(m_xmlWriter != null);
			if(m_xmlWriter == null) throw new InvalidOperationException();

			uint uNumGroups, uNumEntries, uCurEntry = 0;
			pgRoot.GetCounts(true, out uNumGroups, out uNumEntries);

			m_xmlWriter.WriteStartDocument(true);
			m_xmlWriter.WriteStartElement(ElemDocNode);

			WriteMeta();

			m_xmlWriter.WriteStartElement(ElemRoot);
			StartGroup(pgRoot);

			Stack<PwGroup> groupStack = new Stack<PwGroup>();
			groupStack.Push(pgRoot);

			GroupHandler gh = delegate(PwGroup pg)
			{
				Debug.Assert(pg != null);
				if(pg == null) throw new ArgumentNullException("pg");

				while(true)
				{
					if(pg.ParentGroup == groupStack.Peek())
					{
						groupStack.Push(pg);
						StartGroup(pg);
						break;
					}
					else
					{
						groupStack.Pop();
						if(groupStack.Count <= 0) return false;

						EndGroup();
					}
				}

				return true;
			};

			EntryHandler eh = delegate(PwEntry pe)
			{
				Debug.Assert(pe != null);
				WriteEntry(pe, false);

				++uCurEntry;
				if(m_slLogger != null)
					if(!m_slLogger.SetProgress((100 * uCurEntry) / uNumEntries))
						return false;

				return true;
			};

			if(!pgRoot.TraverseTree(TraversalMethod.PreOrder, gh, eh))
				throw new InvalidOperationException();

			while(groupStack.Count > 1)
			{
				m_xmlWriter.WriteEndElement();
				groupStack.Pop();
			}

			EndGroup();

			WriteList(ElemDeletedObjects, m_pwDatabase.DeletedObjects);
			m_xmlWriter.WriteEndElement(); // Root

			m_xmlWriter.WriteEndElement(); // ElemDocNode
			m_xmlWriter.WriteEndDocument();
		}

		private void WriteMeta()
		{
			m_xmlWriter.WriteStartElement(ElemMeta);

			WriteObject(ElemGenerator, PwDatabase.LocalizedAppName, false);

			if((m_pbHashOfHeader != null) && (m_uFileVersion < FileVersion32_4))
				WriteObject(ElemHeaderHash, Convert.ToBase64String(
					m_pbHashOfHeader), false);

			if(m_uFileVersion >= FileVersion32_4)
				WriteObject(ElemSettingsChanged, m_pwDatabase.SettingsChanged);

			WriteObject(ElemDbName, m_pwDatabase.Name, true);
			WriteObject(ElemDbNameChanged, m_pwDatabase.NameChanged);
			WriteObject(ElemDbDesc, m_pwDatabase.Description, true);
			WriteObject(ElemDbDescChanged, m_pwDatabase.DescriptionChanged);
			WriteObject(ElemDbDefaultUser, m_pwDatabase.DefaultUserName, true);
			WriteObject(ElemDbDefaultUserChanged, m_pwDatabase.DefaultUserNameChanged);
			WriteObject(ElemDbMntncHistoryDays, m_pwDatabase.MaintenanceHistoryDays);
			WriteObject(ElemDbColor, StrUtil.ColorToUnnamedHtml(m_pwDatabase.Color, true), false);
			WriteObject(ElemDbKeyChanged, m_pwDatabase.MasterKeyChanged);
			WriteObject(ElemDbKeyChangeRec, m_pwDatabase.MasterKeyChangeRec);
			WriteObject(ElemDbKeyChangeForce, m_pwDatabase.MasterKeyChangeForce);
			if(m_pwDatabase.MasterKeyChangeForceOnce)
				WriteObject(ElemDbKeyChangeForceOnce, true);

			WriteList(ElemMemoryProt, m_pwDatabase.MemoryProtection);

			WriteCustomIconList();

			WriteObject(ElemRecycleBinEnabled, m_pwDatabase.RecycleBinEnabled);
			WriteObject(ElemRecycleBinUuid, m_pwDatabase.RecycleBinUuid);
			WriteObject(ElemRecycleBinChanged, m_pwDatabase.RecycleBinChanged);
			WriteObject(ElemEntryTemplatesGroup, m_pwDatabase.EntryTemplatesGroup);
			WriteObject(ElemEntryTemplatesGroupChanged, m_pwDatabase.EntryTemplatesGroupChanged);
			WriteObject(ElemHistoryMaxItems, m_pwDatabase.HistoryMaxItems);
			WriteObject(ElemHistoryMaxSize, m_pwDatabase.HistoryMaxSize);

			WriteObject(ElemLastSelectedGroup, m_pwDatabase.LastSelectedGroup);
			WriteObject(ElemLastTopVisibleGroup, m_pwDatabase.LastTopVisibleGroup);

			if((m_format != KdbxFormat.Default) || (m_uFileVersion < FileVersion32_4))
				WriteBinPool();

			WriteList(ElemCustomData, m_pwDatabase.CustomData);

			m_xmlWriter.WriteEndElement();
		}

		private void StartGroup(PwGroup pg)
		{
			m_xmlWriter.WriteStartElement(ElemGroup);
			WriteObject(ElemUuid, pg.Uuid);
			WriteObject(ElemName, pg.Name, true);
			WriteObject(ElemNotes, pg.Notes, true);
			WriteObject(ElemIcon, (int)pg.IconId);
			
			if(!pg.CustomIconUuid.Equals(PwUuid.Zero))
				WriteObject(ElemCustomIconID, pg.CustomIconUuid);
			
			WriteList(ElemTimes, pg);
			WriteObject(ElemIsExpanded, pg.IsExpanded);
			WriteObject(ElemGroupDefaultAutoTypeSeq, pg.DefaultAutoTypeSequence, true);
			WriteObject(ElemEnableAutoType, StrUtil.BoolToStringEx(pg.EnableAutoType), false);
			WriteObject(ElemEnableSearching, StrUtil.BoolToStringEx(pg.EnableSearching), false);
			WriteObject(ElemLastTopVisibleEntry, pg.LastTopVisibleEntry);

			if(pg.CustomData.Count > 0)
				WriteList(ElemCustomData, pg.CustomData);
		}

		private void EndGroup()
		{
			m_xmlWriter.WriteEndElement(); // Close group element
		}

		private void WriteEntry(PwEntry pe, bool bIsHistory)
		{
			Debug.Assert(pe != null); if(pe == null) throw new ArgumentNullException("pe");

			m_xmlWriter.WriteStartElement(ElemEntry);

			WriteObject(ElemUuid, pe.Uuid);
			WriteObject(ElemIcon, (int)pe.IconId);

			if(!pe.CustomIconUuid.Equals(PwUuid.Zero))
				WriteObject(ElemCustomIconID, pe.CustomIconUuid);

			WriteObject(ElemFgColor, StrUtil.ColorToUnnamedHtml(pe.ForegroundColor, true), false);
			WriteObject(ElemBgColor, StrUtil.ColorToUnnamedHtml(pe.BackgroundColor, true), false);
			WriteObject(ElemOverrideUrl, pe.OverrideUrl, true);
			WriteObject(ElemTags, StrUtil.TagsToString(pe.Tags, false), true);

			WriteList(ElemTimes, pe);

			WriteList(pe.Strings, true);
			WriteList(pe.Binaries);
			WriteList(ElemAutoType, pe.AutoType);

			if(pe.CustomData.Count > 0)
				WriteList(ElemCustomData, pe.CustomData);

			if(!bIsHistory) WriteList(ElemHistory, pe.History, true);
			else { Debug.Assert(pe.History.UCount == 0); }

			m_xmlWriter.WriteEndElement();
		}

		private void WriteList(ProtectedStringDictionary dictStrings, bool bEntryStrings)
		{
			Debug.Assert(dictStrings != null);
			if(dictStrings == null) throw new ArgumentNullException("dictStrings");

			foreach(KeyValuePair<string, ProtectedString> kvp in dictStrings)
				WriteObject(kvp.Key, kvp.Value, bEntryStrings);
		}

		private void WriteList(ProtectedBinaryDictionary dictBinaries)
		{
			Debug.Assert(dictBinaries != null);
			if(dictBinaries == null) throw new ArgumentNullException("dictBinaries");

			foreach(KeyValuePair<string, ProtectedBinary> kvp in dictBinaries)
				WriteObject(kvp.Key, kvp.Value, true);
		}

		private void WriteList(string name, AutoTypeConfig cfgAutoType)
		{
			Debug.Assert(name != null);
			Debug.Assert(cfgAutoType != null);
			if(cfgAutoType == null) throw new ArgumentNullException("cfgAutoType");

			m_xmlWriter.WriteStartElement(name);

			WriteObject(ElemAutoTypeEnabled, cfgAutoType.Enabled);
			WriteObject(ElemAutoTypeObfuscation, (int)cfgAutoType.ObfuscationOptions);

			if(cfgAutoType.DefaultSequence.Length > 0)
				WriteObject(ElemAutoTypeDefaultSeq, cfgAutoType.DefaultSequence, true);

			foreach(AutoTypeAssociation a in cfgAutoType.Associations)
				WriteObject(ElemAutoTypeItem, ElemWindow, ElemKeystrokeSequence,
					new KeyValuePair<string, string>(a.WindowName, a.Sequence));

			m_xmlWriter.WriteEndElement();
		}

		private void WriteList(string name, ITimeLogger times)
		{
			Debug.Assert(name != null);
			Debug.Assert(times != null); if(times == null) throw new ArgumentNullException("times");

			m_xmlWriter.WriteStartElement(name);

			WriteObject(ElemCreationTime, times.CreationTime);
			WriteObject(ElemLastModTime, times.LastModificationTime);
			WriteObject(ElemLastAccessTime, times.LastAccessTime);
			WriteObject(ElemExpiryTime, times.ExpiryTime);
			WriteObject(ElemExpires, times.Expires);
			WriteObject(ElemUsageCount, times.UsageCount);
			WriteObject(ElemLocationChanged, times.LocationChanged);

			m_xmlWriter.WriteEndElement(); // Name
		}

		private void WriteList(string name, PwObjectList<PwEntry> value, bool bIsHistory)
		{
			Debug.Assert(name != null);
			Debug.Assert(value != null); if(value == null) throw new ArgumentNullException("value");

			m_xmlWriter.WriteStartElement(name);

			foreach(PwEntry pe in value)
				WriteEntry(pe, bIsHistory);

			m_xmlWriter.WriteEndElement();
		}

		private void WriteList(string name, PwObjectList<PwDeletedObject> value)
		{
			Debug.Assert(name != null);
			Debug.Assert(value != null); if(value == null) throw new ArgumentNullException("value");

			m_xmlWriter.WriteStartElement(name);

			foreach(PwDeletedObject pdo in value)
				WriteObject(ElemDeletedObject, pdo);

			m_xmlWriter.WriteEndElement();
		}

		private void WriteList(string name, MemoryProtectionConfig value)
		{
			Debug.Assert(name != null);
			Debug.Assert(value != null);

			m_xmlWriter.WriteStartElement(name);

			WriteObject(ElemProtTitle, value.ProtectTitle);
			WriteObject(ElemProtUserName, value.ProtectUserName);
			WriteObject(ElemProtPassword, value.ProtectPassword);
			WriteObject(ElemProtUrl, value.ProtectUrl);
			WriteObject(ElemProtNotes, value.ProtectNotes);
			// WriteObject(ElemProtAutoHide, value.AutoEnableVisualHiding);

			m_xmlWriter.WriteEndElement();
		}

		private void WriteList(string name, StringDictionaryEx value)
		{
			Debug.Assert(name != null);
			Debug.Assert(value != null); if(value == null) throw new ArgumentNullException("value");

			m_xmlWriter.WriteStartElement(name);

			foreach(KeyValuePair<string, string> kvp in value)
				WriteObject(ElemStringDictExItem, ElemKey, ElemValue, kvp);

			m_xmlWriter.WriteEndElement();
		}

		private void WriteCustomIconList()
		{
			if(m_pwDatabase.CustomIcons.Count == 0) return;

			m_xmlWriter.WriteStartElement(ElemCustomIcons);

			foreach(PwCustomIcon pwci in m_pwDatabase.CustomIcons)
			{
				m_xmlWriter.WriteStartElement(ElemCustomIconItem);

				WriteObject(ElemCustomIconItemID, pwci.Uuid);

				string strData = Convert.ToBase64String(pwci.ImageDataPng);
				WriteObject(ElemCustomIconItemData, strData, false);

				m_xmlWriter.WriteEndElement();
			}

			m_xmlWriter.WriteEndElement();
		}

		private void WriteObject(string name, string value,
			bool bFilterValueXmlChars)
		{
			Debug.Assert(name != null);
			Debug.Assert(value != null);

			m_xmlWriter.WriteStartElement(name);

			if(bFilterValueXmlChars)
				m_xmlWriter.WriteString(StrUtil.SafeXmlString(value));
			else m_xmlWriter.WriteString(value);

			m_xmlWriter.WriteEndElement();
		}

		private void WriteObject(string name, bool value)
		{
			Debug.Assert(name != null);

			WriteObject(name, value ? ValTrue : ValFalse, false);
		}

		private void WriteObject(string name, PwUuid value)
		{
			Debug.Assert(name != null);
			Debug.Assert(value != null); if(value == null) throw new ArgumentNullException("value");

			WriteObject(name, Convert.ToBase64String(value.UuidBytes), false);
		}

		private void WriteObject(string name, int value)
		{
			Debug.Assert(name != null);

			m_xmlWriter.WriteStartElement(name);
			m_xmlWriter.WriteString(value.ToString(NumberFormatInfo.InvariantInfo));
			m_xmlWriter.WriteEndElement();
		}

		private void WriteObject(string name, uint value)
		{
			Debug.Assert(name != null);

			m_xmlWriter.WriteStartElement(name);
			m_xmlWriter.WriteString(value.ToString(NumberFormatInfo.InvariantInfo));
			m_xmlWriter.WriteEndElement();
		}

		private void WriteObject(string name, long value)
		{
			Debug.Assert(name != null);

			m_xmlWriter.WriteStartElement(name);
			m_xmlWriter.WriteString(value.ToString(NumberFormatInfo.InvariantInfo));
			m_xmlWriter.WriteEndElement();
		}

		private void WriteObject(string name, ulong value)
		{
			Debug.Assert(name != null);

			m_xmlWriter.WriteStartElement(name);
			m_xmlWriter.WriteString(value.ToString(NumberFormatInfo.InvariantInfo));
			m_xmlWriter.WriteEndElement();
		}

		private void WriteObject(string name, DateTime value)
		{
			Debug.Assert(name != null);
			Debug.Assert(value.Kind == DateTimeKind.Utc);

			// Cf. ReadTime
			if((m_format == KdbxFormat.Default) && (m_uFileVersion >= FileVersion32_4))
			{
				DateTime dt = TimeUtil.ToUtc(value, false);

				// DateTime dtBase = new DateTime(2000, 1, 1, 0, 0, 0, DateTimeKind.Utc);
				// dt -= new TimeSpan(dtBase.Ticks);

				// WriteObject(name, dt.ToBinary());

				// dt = TimeUtil.RoundToMultOf2PowLess1s(dt);
				// long lBin = dt.ToBinary();

				long lSec = dt.Ticks / TimeSpan.TicksPerSecond;
				// WriteObject(name, lSec);

				byte[] pb = MemUtil.Int64ToBytes(lSec);
				WriteObject(name, Convert.ToBase64String(pb), false);
			}
			else WriteObject(name, TimeUtil.SerializeUtc(value), false);
		}

		private void WriteObject(string name, string strKeyName,
			string strValueName, KeyValuePair<string, string> kvp)
		{
			m_xmlWriter.WriteStartElement(name);

			m_xmlWriter.WriteStartElement(strKeyName);
			m_xmlWriter.WriteString(StrUtil.SafeXmlString(kvp.Key));
			m_xmlWriter.WriteEndElement();
			m_xmlWriter.WriteStartElement(strValueName);
			m_xmlWriter.WriteString(StrUtil.SafeXmlString(kvp.Value));
			m_xmlWriter.WriteEndElement();

			m_xmlWriter.WriteEndElement();
		}

		private void WriteObject(string name, ProtectedString value, bool bIsEntryString)
		{
			Debug.Assert(name != null);
			Debug.Assert(value != null); if(value == null) throw new ArgumentNullException("value");

			m_xmlWriter.WriteStartElement(ElemString);
			m_xmlWriter.WriteStartElement(ElemKey);
			m_xmlWriter.WriteString(StrUtil.SafeXmlString(name));
			m_xmlWriter.WriteEndElement();
			m_xmlWriter.WriteStartElement(ElemValue);

			bool bProtected = value.IsProtected;
			if(bIsEntryString)
			{
				// Adjust memory protection setting (which might be different
				// from the database default, e.g. due to an import which
				// didn't specify the correct setting)
				if(name == PwDefs.TitleField)
					bProtected = m_pwDatabase.MemoryProtection.ProtectTitle;
				else if(name == PwDefs.UserNameField)
					bProtected = m_pwDatabase.MemoryProtection.ProtectUserName;
				else if(name == PwDefs.PasswordField)
					bProtected = m_pwDatabase.MemoryProtection.ProtectPassword;
				else if(name == PwDefs.UrlField)
					bProtected = m_pwDatabase.MemoryProtection.ProtectUrl;
				else if(name == PwDefs.NotesField)
					bProtected = m_pwDatabase.MemoryProtection.ProtectNotes;
			}

			if(bProtected && (m_format == KdbxFormat.Default))
			{
				m_xmlWriter.WriteAttributeString(AttrProtected, ValTrue);

				byte[] pbEncoded = value.ReadXorredString(m_randomStream);
				if(pbEncoded.Length > 0)
					m_xmlWriter.WriteBase64(pbEncoded, 0, pbEncoded.Length);
			}
			else
			{
				string strValue = value.ReadString();

				// If names should be localized, we need to apply the language-dependent
				// string transformation here. By default, language-dependent conversions
				// should be applied, otherwise characters could be rendered incorrectly
				// (code page problems).
				if(m_bLocalizedNames)
				{
					StringBuilder sb = new StringBuilder();
					foreach(char ch in strValue)
					{
						char chMapped = ch;

						// Symbols and surrogates must be moved into the correct code
						// page area
						if(char.IsSymbol(ch) || char.IsSurrogate(ch))
						{
							System.Globalization.UnicodeCategory cat =
								CharUnicodeInfo.GetUnicodeCategory(ch);
							// Map character to correct position in code page
							chMapped = (char)((int)cat * 32 + ch);
						}
						else if(char.IsControl(ch))
						{
							if(ch >= 256) // Control character in high ANSI code page
							{
								// Some of the control characters map to corresponding ones
								// in the low ANSI range (up to 255) when calling
								// ToLower on them with invariant culture (see
								// http://lists.ximian.com/pipermail/mono-patches/2002-February/086106.html )
#if !KeePassLibSD
								chMapped = char.ToLowerInvariant(ch);
#else
								chMapped = char.ToLower(ch);
#endif
							}
						}

						sb.Append(chMapped);
					}

					strValue = sb.ToString(); // Correct string for current code page
				}

				if((m_format == KdbxFormat.PlainXml) && bProtected)
					m_xmlWriter.WriteAttributeString(AttrProtectedInMemPlainXml, ValTrue);

				m_xmlWriter.WriteString(StrUtil.SafeXmlString(strValue));
			}

			m_xmlWriter.WriteEndElement(); // ElemValue
			m_xmlWriter.WriteEndElement(); // ElemString
		}

		private void WriteObject(string name, ProtectedBinary value, bool bAllowRef)
		{
			Debug.Assert(name != null);
			Debug.Assert(value != null); if(value == null) throw new ArgumentNullException("value");

			m_xmlWriter.WriteStartElement(ElemBinary);
			m_xmlWriter.WriteStartElement(ElemKey);
			m_xmlWriter.WriteString(StrUtil.SafeXmlString(name));
			m_xmlWriter.WriteEndElement();
			m_xmlWriter.WriteStartElement(ElemValue);

			string strRef = null;
			if(bAllowRef)
			{
				int iRef = m_pbsBinaries.Find(value);
				if(iRef >= 0) strRef = iRef.ToString(NumberFormatInfo.InvariantInfo);
				else { Debug.Assert(false); }
			}
			if(strRef != null)
				m_xmlWriter.WriteAttributeString(AttrRef, strRef);
			else SubWriteValue(value);

			m_xmlWriter.WriteEndElement(); // ElemValue
			m_xmlWriter.WriteEndElement(); // ElemBinary
		}

		private void SubWriteValue(ProtectedBinary value)
		{
			if(value.IsProtected && (m_format == KdbxFormat.Default))
			{
				m_xmlWriter.WriteAttributeString(AttrProtected, ValTrue);

				byte[] pbEncoded = value.ReadXorredData(m_randomStream);
				if(pbEncoded.Length > 0)
					m_xmlWriter.WriteBase64(pbEncoded, 0, pbEncoded.Length);
			}
			else
			{
				if(m_pwDatabase.Compression != PwCompressionAlgorithm.None)
				{
					m_xmlWriter.WriteAttributeString(AttrCompressed, ValTrue);

					byte[] pbRaw = value.ReadData();
					byte[] pbCmp = MemUtil.Compress(pbRaw);
					m_xmlWriter.WriteBase64(pbCmp, 0, pbCmp.Length);

					if(value.IsProtected)
					{
						MemUtil.ZeroByteArray(pbRaw);
						MemUtil.ZeroByteArray(pbCmp);
					}
				}
				else
				{
					byte[] pbRaw = value.ReadData();
					m_xmlWriter.WriteBase64(pbRaw, 0, pbRaw.Length);

					if(value.IsProtected) MemUtil.ZeroByteArray(pbRaw);
				}
			}
		}

		private void WriteObject(string name, PwDeletedObject value)
		{
			Debug.Assert(name != null);
			Debug.Assert(value != null); if(value == null) throw new ArgumentNullException("value");

			m_xmlWriter.WriteStartElement(name);
			WriteObject(ElemUuid, value.Uuid);
			WriteObject(ElemDeletionTime, value.DeletionTime);
			m_xmlWriter.WriteEndElement();
		}

		private void WriteBinPool()
		{
			m_xmlWriter.WriteStartElement(ElemBinaries);

			ProtectedBinary[] v = m_pbsBinaries.ToArray();
			for(int i = 0; i < v.Length; ++i)
			{
				m_xmlWriter.WriteStartElement(ElemBinary);
				m_xmlWriter.WriteAttributeString(AttrId,
					i.ToString(NumberFormatInfo.InvariantInfo));
				SubWriteValue(v[i]);
				m_xmlWriter.WriteEndElement();
			}

			m_xmlWriter.WriteEndElement();
		}

		[Obsolete]
		public static bool WriteEntries(Stream msOutput, PwEntry[] vEntries)
		{
			return WriteEntries(msOutput, null, vEntries);
		}

		public static bool WriteEntries(Stream msOutput, PwDatabase pdContext,
			PwEntry[] vEntries)
		{
			if(msOutput == null) { Debug.Assert(false); return false; }
			// pdContext may be null
			if(vEntries == null) { Debug.Assert(false); return false; }

			/* KdbxFile f = new KdbxFile(pwDatabase);
			f.m_format = KdbxFormat.PlainXml;

			XmlTextWriter xtw = null;
			try { xtw = new XmlTextWriter(msOutput, StrUtil.Utf8); }
			catch(Exception) { Debug.Assert(false); return false; }
			if(xtw == null) { Debug.Assert(false); return false; }

			f.m_xmlWriter = xtw;

			xtw.Formatting = Formatting.Indented;
			xtw.IndentChar = '\t';
			xtw.Indentation = 1;

			xtw.WriteStartDocument(true);
			xtw.WriteStartElement(ElemRoot);

			foreach(PwEntry pe in vEntries)
				f.WriteEntry(pe, false);

			xtw.WriteEndElement();
			xtw.WriteEndDocument();

			xtw.Flush();
			xtw.Close();
			return true; */

			PwDatabase pd = new PwDatabase();
			pd.New(new IOConnectionInfo(), new CompositeKey());

			PwGroup pg = pd.RootGroup;
			if(pg == null) { Debug.Assert(false); return false; }

			foreach(PwEntry pe in vEntries)
			{
				PwUuid pu = pe.CustomIconUuid;
				if(!pu.Equals(PwUuid.Zero) && (pd.GetCustomIconIndex(pu) < 0))
				{
					int i = -1;
					if(pdContext != null) i = pdContext.GetCustomIconIndex(pu);
					if(i >= 0)
					{
						PwCustomIcon ci = pdContext.CustomIcons[i];
						pd.CustomIcons.Add(ci);
					}
					else { Debug.Assert(pdContext == null); }
				}

				PwEntry peCopy = pe.CloneDeep();
				pg.AddEntry(peCopy, true);
			}

			KdbxFile f = new KdbxFile(pd);
			f.Save(msOutput, null, KdbxFormat.PlainXml, null);
			return true;
		}
	}
}<|MERGE_RESOLUTION|>--- conflicted
+++ resolved
@@ -1,6 +1,6 @@
 /*
   KeePass Password Safe - The Open-Source Password Manager
-  Copyright (C) 2003-2017 Dominik Reichl <dominik.reichl@t-online.de>
+  Copyright (C) 2003-2016 Dominik Reichl <dominik.reichl@t-online.de>
 
   This program is free software; you can redistribute it and/or modify
   it under the terms of the GNU General Public License as published by
@@ -128,16 +128,16 @@
 				{
 					if(m_uFileVersion < FileVersion32_4)
 					{
-						m_craInnerRandomStream = CrsAlgorithm.Salsa20;
+					m_craInnerRandomStream = CrsAlgorithm.Salsa20;
 						m_pbInnerRandomStreamKey = cr.GetRandomBytes(32);
-					}
-					else // KDBX >= 4
-					{
-						m_craInnerRandomStream = CrsAlgorithm.ChaCha20;
+				}
+				else // KDBX >= 4
+				{
+					m_craInnerRandomStream = CrsAlgorithm.ChaCha20;
 						m_pbInnerRandomStreamKey = cr.GetRandomBytes(64);
-					}
-
-					m_randomStream = new CryptoRandomStream(m_craInnerRandomStream,
+				}
+
+				m_randomStream = new CryptoRandomStream(m_craInnerRandomStream,
 						m_pbInnerRandomStreamKey);
 				}
 
@@ -231,11 +231,7 @@
 #endif
 					m_xmlWriter = xw;
 
-<<<<<<< HEAD
-					WriteDocument(pgDataSource);
-=======
 				WriteDocument(pgRoot);
->>>>>>> 26c0fde4
 
 					m_xmlWriter.Flush();
 					m_xmlWriter.Close();
@@ -310,9 +306,9 @@
 					WriteHeaderField(ms, KdbxHeaderFieldID.StreamStartBytes,
 						m_pbStreamStartBytes);
 
-					int nIrsID = (int)m_craInnerRandomStream;
-					WriteHeaderField(ms, KdbxHeaderFieldID.InnerRandomStreamID,
-						MemUtil.Int32ToBytes(nIrsID));
+				int nIrsID = (int)m_craInnerRandomStream;
+				WriteHeaderField(ms, KdbxHeaderFieldID.InnerRandomStreamID,
+					MemUtil.Int32ToBytes(nIrsID));
 				}
 
 				// Write public custom data only when there is at least one item,
@@ -520,7 +516,7 @@
 			WriteObject(ElemLastTopVisibleGroup, m_pwDatabase.LastTopVisibleGroup);
 
 			if((m_format != KdbxFormat.Default) || (m_uFileVersion < FileVersion32_4))
-				WriteBinPool();
+			WriteBinPool();
 
 			WriteList(ElemCustomData, m_pwDatabase.CustomData);
 
@@ -809,7 +805,7 @@
 
 				byte[] pb = MemUtil.Int64ToBytes(lSec);
 				WriteObject(name, Convert.ToBase64String(pb), false);
-			}
+		}
 			else WriteObject(name, TimeUtil.SerializeUtc(value), false);
 		}
 
@@ -971,7 +967,7 @@
 					{
 						MemUtil.ZeroByteArray(pbRaw);
 						MemUtil.ZeroByteArray(pbCmp);
-					}
+				}
 				}
 				else
 				{
@@ -1021,9 +1017,14 @@
 			PwEntry[] vEntries)
 		{
 			if(msOutput == null) { Debug.Assert(false); return false; }
-			// pdContext may be null
+		/// <summary>
 			if(vEntries == null) { Debug.Assert(false); return false; }
-
+		/// Write entries to a stream.
+		/// </summary>
+		/// <param name="msOutput">Output stream to which the entries will be written.</param>
+		/// <param name="vEntries">Entries to serialize.</param>
+		/// <returns>Returns <c>true</c>, if the entries were written successfully
+		/// to the stream.</returns>
 			/* KdbxFile f = new KdbxFile(pwDatabase);
 			f.m_format = KdbxFormat.PlainXml;
 
@@ -1046,17 +1047,12 @@
 
 			xtw.WriteEndElement();
 			xtw.WriteEndDocument();
-
-			xtw.Flush();
-			xtw.Close();
-			return true; */
-
 			PwDatabase pd = new PwDatabase();
 			pd.New(new IOConnectionInfo(), new CompositeKey());
 
 			PwGroup pg = pd.RootGroup;
 			if(pg == null) { Debug.Assert(false); return false; }
-
+			xtw.Flush();
 			foreach(PwEntry pe in vEntries)
 			{
 				PwUuid pu = pe.CustomIconUuid;
@@ -1071,11 +1067,11 @@
 					}
 					else { Debug.Assert(pdContext == null); }
 				}
-
+			xtw.Close();
 				PwEntry peCopy = pe.CloneDeep();
 				pg.AddEntry(peCopy, true);
 			}
-
+			return true; */
 			KdbxFile f = new KdbxFile(pd);
 			f.Save(msOutput, null, KdbxFormat.PlainXml, null);
 			return true;
