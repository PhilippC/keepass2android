--- conflicted
+++ resolved
@@ -1,10 +1,6 @@
 /*
   KeePass Password Safe - The Open-Source Password Manager
-<<<<<<< HEAD
-  Copyright (C) 2003-2013 Dominik Reichl <dominik.reichl@t-online.de>
-=======
   Copyright (C) 2003-2017 Dominik Reichl <dominik.reichl@t-online.de>
->>>>>>> 26c0fde4
 
   This program is free software; you can redistribute it and/or modify
   it under the terms of the GNU General Public License as published by
@@ -23,12 +19,11 @@
 
 using System;
 using System.Collections.Generic;
+using System.Diagnostics;
 using System.Text;
-using System.Diagnostics;
-using System.Security.Cryptography;
 
+using KeePassLib.Cryptography;
 using KeePassLib.Security;
-using KeePassLib.Utility;
 
 namespace KeePassLib.Keys
 {
@@ -59,8 +54,7 @@
 
 			if(bPerformHash)
 			{
-				SHA256Managed sha256 = new SHA256Managed();
-				byte[] pbRaw = sha256.ComputeHash(pbKeyData);
+				byte[] pbRaw = CryptoUtil.HashSha256(pbKeyData);
 				m_pbKey = new ProtectedBinary(true, pbRaw);
 			}
 			else m_pbKey = new ProtectedBinary(true, pbKeyData);
