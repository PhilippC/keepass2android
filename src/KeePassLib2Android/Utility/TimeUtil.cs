--- conflicted
+++ resolved
@@ -1,6 +1,6 @@
 /*
   KeePass Password Safe - The Open-Source Password Manager
-  Copyright (C) 2003-2017 Dominik Reichl <dominik.reichl@t-online.de>
+  Copyright (C) 2003-2016 Dominik Reichl <dominik.reichl@t-online.de>
 
   This program is free software; you can redistribute it and/or modify
   it under the terms of the GNU General Public License as published by
@@ -47,30 +47,19 @@
 		private static string m_strDtfStd = null;
 		private static string m_strDtfDate = null;
 #endif
-<<<<<<< HEAD
-		/// <summary>
-=======
-
+		/// <summary>
 		// private static long m_lTicks2PowLess1s = 0;
 
->>>>>>> 26c0fde4
 		private static DateTime? m_odtUnixRoot = null;
 		public static DateTime UnixRoot
 		{
 			get
 			{
 				if(m_odtUnixRoot.HasValue) return m_odtUnixRoot.Value;
-<<<<<<< HEAD
 		/// Pack a <c>DateTime</c> object into 5 bytes. Layout: 2 zero bits,
-				DateTime dtRoot = (new DateTime(1970, 1, 1, 0, 0, 0, 0,
-					DateTimeKind.Utc)).ToLocalTime();
-		/// year 12 bits, month 4 bits, day 5 bits, hour 5 bits, minute 6
-=======
-
 				DateTime dtRoot = new DateTime(1970, 1, 1, 0, 0, 0, 0,
 					DateTimeKind.Utc);
-
->>>>>>> 26c0fde4
+		/// year 12 bits, month 4 bits, day 5 bits, hour 5 bits, minute 6
 				m_odtUnixRoot = dtRoot;
 				return dtRoot;
 			}
@@ -335,23 +324,9 @@
 			return bResult;
 		}
 
-		/// <summary>
-		/// Deserializes a UTC XML DateTime to a local time, or returns defaultValue if it could not be parsed
-		/// </summary>
-		public static DateTime DeserializeUtcOrDefault(string xmlDateTimeString, DateTime defaultValue)
-		{
-<<<<<<< HEAD
-			try
-			{
-				return System.Xml.XmlConvert.ToDateTime(xmlDateTimeString, System.Xml.XmlDateTimeSerializationMode.Local);
-			}
-			catch(FormatException)
-			{
-				return defaultValue;
-			}
-=======
+		public static double SerializeUnix(DateTime dt)
+		{
 			return (ToUtc(dt, false) - TimeUtil.UnixRoot).TotalSeconds;
->>>>>>> 26c0fde4
 		}
 
 
@@ -387,7 +362,7 @@
 			if(strDate == null) { Debug.Assert(false); return null; }
 
 			if(m_vUSMonths == null)
-				m_vUSMonths = new string[] { "January", "February", "March",
+				m_vUSMonths = new string[]{ "January", "February", "March",
 					"April", "May", "June", "July", "August", "September",
 					"October", "November", "December" };
 
@@ -397,7 +372,7 @@
 				if(str.StartsWith(m_vUSMonths[i], StrUtil.CaseIgnoreCmp))
 				{
 					str = str.Substring(m_vUSMonths[i].Length);
-					string[] v = str.Split(new char[] { ',', ';' });
+					string[] v = str.Split(new char[]{ ',', ';' });
 					if((v == null) || (v.Length != 2)) return null;
 
 					string strDay = v[0].Trim().TrimStart('0');
@@ -464,7 +439,7 @@
 			if(bUnspecifiedIsUtc)
 				return new DateTime(dt.Ticks, DateTimeKind.Utc);
 			return dt.ToUniversalTime(); // Unspecified = local
-		}
+	}
 
 		public static DateTime ToLocal(DateTime dt, bool bUnspecifiedIsLocal)
 		{
@@ -476,7 +451,7 @@
 			if(bUnspecifiedIsLocal)
 				return new DateTime(dt.Ticks, DateTimeKind.Local);
 			return dt.ToLocalTime(); // Unspecified = UTC
-		}
+}
 
 		/* internal static DateTime RoundToMultOf2PowLess1s(DateTime dt)
 		{
