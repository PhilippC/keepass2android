/*
  KeePass Password Safe - The Open-Source Password Manager
<<<<<<< HEAD
  Copyright (C) 2003-2013 Dominik Reichl <dominik.reichl@t-online.de>
  
  Modified to be used with Mono for Android. Changes Copyright (C) 2013 Philipp Crocoll
=======
  Copyright (C) 2003-2017 Dominik Reichl <dominik.reichl@t-online.de>
>>>>>>> 26c0fde4

  This program is free software; you can redistribute it and/or modify
  it under the terms of the GNU General Public License as published by
  the Free Software Foundation; either version 2 of the License, or
  (at your option) any later version.

  This program is distributed in the hope that it will be useful,
  but WITHOUT ANY WARRANTY; without even the implied warranty of
  MERCHANTABILITY or FITNESS FOR A PARTICULAR PURPOSE.  See the
  GNU General Public License for more details.

  You should have received a copy of the GNU General Public License
  along with this program; if not, write to the Free Software
  Foundation, Inc., 51 Franklin St, Fifth Floor, Boston, MA  02110-1301  USA
*/

using System;
using System.Collections.Generic;
using System.Collections.Specialized;
using System.Text;

using System.Diagnostics;

using KeePassLib.Resources;
using KeePassLib.Serialization;

namespace KeePassLib.Utility
{
	public enum MessageBoxButtons
	{
		OK, OKCancel, AbortRetryIgnore, YesNoCancel, YesNo, RetryCancel
	}
	public enum MessageBoxIcon
	{
		Information, Warning, Error, Question
	}
	public enum MessageBoxDefaultButton
	{
		Button1, Button2, Button3
	}

	public enum DialogResult
	{
		Yes, No, Cancel, Retry, Abort
	}


	public sealed class MessageServiceEventArgs : EventArgs
	{
		private string m_strTitle = string.Empty;
		private string m_strText = string.Empty;
		//private MessageBoxButtons m_msgButtons = MessageBoxButtons.OK;
		//private MessageBoxIcon m_msgIcon = MessageBoxIcon.None;

		public string Title { get { return m_strTitle; } }
		public string Text { get { return m_strText; } }
		//public MessageBoxButtons Buttons { get { return m_msgButtons; } }
		//public MessageBoxIcon Icon { get { return m_msgIcon; } }

		public MessageServiceEventArgs() { }

		public MessageServiceEventArgs(string strTitle, string strText,
			MessageBoxButtons msgButtons, MessageBoxIcon msgIcon)
		{
			m_strTitle = (strTitle ?? string.Empty);
			m_strText = (strText ?? string.Empty);

		}
	}

	public static class MessageService
	{
		private static volatile uint m_uCurrentMessageCount = 0;

#if !KeePassLibSD
		private const MessageBoxIcon m_mbiInfo = MessageBoxIcon.Information;
		private const MessageBoxIcon m_mbiWarning = MessageBoxIcon.Warning;
		private const MessageBoxIcon m_mbiFatal = MessageBoxIcon.Error;

#else
		private const MessageBoxIcon m_mbiInfo = MessageBoxIcon.Asterisk;
		private const MessageBoxIcon m_mbiWarning = MessageBoxIcon.Exclamation;
		private const MessageBoxIcon m_mbiFatal = MessageBoxIcon.Hand;
#endif
		//private const MessageBoxIcon m_mbiQuestion = MessageBoxIcon.Question;

		public static string NewLine
		{
#if !KeePassLibSD
			get { return Environment.NewLine; }
#else
			get { return "\r\n"; }
#endif
		}

		public static string NewParagraph
		{
#if !KeePassLibSD
			get { return Environment.NewLine + Environment.NewLine; }
#else
			get { return "\r\n\r\n"; }
#endif
		}

		public static uint CurrentMessageCount
		{
			get { return m_uCurrentMessageCount; }
		}

		public static event EventHandler<MessageServiceEventArgs> MessageShowing;

		private static string ObjectsToMessage(object[] vLines)
		{
			return ObjectsToMessage(vLines, false);
		}

		private static string ObjectsToMessage(object[] vLines, bool bFullExceptions)
		{
			if(vLines == null) return string.Empty;

			string strNewPara = MessageService.NewParagraph;

			StringBuilder sbText = new StringBuilder();
			bool bSeparator = false;

			foreach(object obj in vLines)
			{
				if(obj == null) continue;

				string strAppend = null;

				Exception exObj = (obj as Exception);
				string strObj = (obj as string);
#if (!KeePassLibSD && !KeePassRT)
				StringCollection scObj = (obj as StringCollection);
#endif

				if(exObj != null)
				{
					if(bFullExceptions)
						strAppend = StrUtil.FormatException(exObj);
					else if((exObj.Message != null) && (exObj.Message.Length > 0))
						strAppend = exObj.Message;
				}
#if (!KeePassLibSD && !KeePassRT)
				else if(scObj != null)
				{
					StringBuilder sb = new StringBuilder();
					foreach(string strCollLine in scObj)
					{
						if(sb.Length > 0) sb.AppendLine();
						sb.Append(strCollLine.TrimEnd());
					}
					strAppend = sb.ToString();
				}
#endif
				else if(strObj != null)
					strAppend = strObj;
				else
					strAppend = obj.ToString();

				if(!string.IsNullOrEmpty(strAppend))
				{
					if(bSeparator) sbText.Append(strNewPara);
					else bSeparator = true;

					sbText.Append(strAppend);
				}
			}

			return sbText.ToString();
		}

#if (!KeePassLibSD && !KeePassRT)
		/*internal static Form GetTopForm()
		{
			FormCollection fc = Application.OpenForms;
			if((fc == null) || (fc.Count == 0)) return null;

			return fc[fc.Count - 1];
		}*/
#endif

		private static DialogResult SafeShowMessageBox(string strText, string strTitle,
			MessageBoxButtons mb, MessageBoxIcon mi, MessageBoxDefaultButton mdb)
		{
#if (KeePassLibSD || KeePassRT)
			return MessageBox.Show(strText, strTitle, mb, mi, mdb);
#else

			if (mb == MessageBoxButtons.OK)
			{
				//Android.Widget.Toast toast = ..
			}
			//this might help: http://www.gregshackles.com/2011/04/using-background-threads-in-mono-for-android-applications/
			throw new NotImplementedException();
			/*IWin32Window wnd = null;
			try
			{
				Form f = GetTopForm();
				if((f != null) && f.InvokeRequired)
					return (DialogResult)f.Invoke(new SafeShowMessageBoxInternalDelegate(
						SafeShowMessageBoxInternal), f, strText, strTitle, mb, mi, mdb);
				else wnd = f;
			}
			catch(Exception) { Debug.Assert(false); }

			if(wnd == null)
			{
				if(StrUtil.RightToLeft)
					return MessageBox.Show(strText, strTitle, mb, mi, mdb, m_mboRtl);
				return MessageBox.Show(strText, strTitle, mb, mi, mdb);
			}

			try
			{
				if(StrUtil.RightToLeft)
					return MessageBox.Show(wnd, strText, strTitle, mb, mi, mdb, m_mboRtl);
				return MessageBox.Show(wnd, strText, strTitle, mb, mi, mdb);
			}
			catch(Exception) { Debug.Assert(false); }

			if(StrUtil.RightToLeft)
				return MessageBox.Show(strText, strTitle, mb, mi, mdb, m_mboRtl);
			return MessageBox.Show(strText, strTitle, mb, mi, mdb);
			*/
#endif
		}

#if (!KeePassLibSD && !KeePassRT)
	/*	internal delegate DialogResult SafeShowMessageBoxInternalDelegate(IWin32Window iParent,
			string strText, string strTitle, MessageBoxButtons mb, MessageBoxIcon mi,
			MessageBoxDefaultButton mdb);

		internal static DialogResult SafeShowMessageBoxInternal(IWin32Window iParent,
			string strText, string strTitle, MessageBoxButtons mb, MessageBoxIcon mi,
			MessageBoxDefaultButton mdb)
		{
			if(StrUtil.RightToLeft)
				return MessageBox.Show(iParent, strText, strTitle, mb, mi, mdb, m_mboRtl);
			return MessageBox.Show(iParent, strText, strTitle, mb, mi, mdb);
		}*/
#endif

		public static void ShowInfo(params object[] vLines)
		{
			ShowInfoEx(null, vLines);
		}

		public static void ShowInfoEx(string strTitle, params object[] vLines)
		{
			++m_uCurrentMessageCount;

			strTitle = (strTitle ?? PwDefs.ShortProductName);
			string strText = ObjectsToMessage(vLines);

			if(MessageService.MessageShowing != null)
				MessageService.MessageShowing(null, new MessageServiceEventArgs(
					strTitle, strText, MessageBoxButtons.OK, m_mbiInfo));

			SafeShowMessageBox(strText, strTitle, MessageBoxButtons.OK, m_mbiInfo,
				MessageBoxDefaultButton.Button1);

			--m_uCurrentMessageCount;
		}

		public static void ShowWarning(params object[] vLines)
		{
			ShowWarningPriv(vLines, false);
		}

		internal static void ShowWarningExcp(params object[] vLines)
		{
			ShowWarningPriv(vLines, true);
		}

		private static void ShowWarningPriv(object[] vLines, bool bFullExceptions)
		{
			++m_uCurrentMessageCount;

			string strTitle = PwDefs.ShortProductName;
			string strText = ObjectsToMessage(vLines, bFullExceptions);

			if(MessageService.MessageShowing != null)
				MessageService.MessageShowing(null, new MessageServiceEventArgs(
					strTitle, strText, MessageBoxButtons.OK, m_mbiWarning));

			SafeShowMessageBox(strText, strTitle, MessageBoxButtons.OK, m_mbiWarning,
				MessageBoxDefaultButton.Button1);

			--m_uCurrentMessageCount;
		}

		public static void ShowFatal(params object[] vLines)
		{
			++m_uCurrentMessageCount;

			string strTitle = PwDefs.ShortProductName + @" - " + KLRes.FatalError;
			string strText = KLRes.FatalErrorText + MessageService.NewParagraph +
				KLRes.ErrorInClipboard + MessageService.NewParagraph +
				// Please send it to the KeePass developers.
				// KLRes.ErrorFeedbackRequest + MessageService.NewParagraph +
				ObjectsToMessage(vLines);

			try
			{
#if !KeePassLibSD
				/* nicht benoetigt - hoffentlich :-)
Clipboard.Clear();
Clipboard.SetText(ObjectsToMessage(vLines, true));*/
#else
				Clipboard.SetDataObject(ObjectsToMessage(vLines, true));
#endif
			}
			catch(Exception) { Debug.Assert(false); }

			if(MessageService.MessageShowing != null)
				MessageService.MessageShowing(null, new MessageServiceEventArgs(
					strTitle, strText, MessageBoxButtons.OK, m_mbiFatal));

			SafeShowMessageBox(strText, strTitle, MessageBoxButtons.OK, m_mbiFatal,
				MessageBoxDefaultButton.Button1);

			--m_uCurrentMessageCount;
		}

		public static DialogResult Ask(string strText, string strTitle,
			MessageBoxButtons mbb)
		{
			++m_uCurrentMessageCount;

			string strTextEx = (strText ?? string.Empty);
			string strTitleEx = (strTitle ?? PwDefs.ShortProductName);

			if(MessageService.MessageShowing != null)
				MessageService.MessageShowing(null, new MessageServiceEventArgs(
					strTitleEx, strTextEx, mbb, MessageBoxIcon.Question));

			DialogResult dr = SafeShowMessageBox(strTextEx, strTitleEx, mbb,
			                                     MessageBoxIcon.Question, MessageBoxDefaultButton.Button1);

			--m_uCurrentMessageCount;
			return dr;
		}

		public static bool AskYesNo(string strText, string strTitle, bool bDefaultToYes,
			MessageBoxIcon mbi)
		{
			++m_uCurrentMessageCount;

			string strTextEx = (strText ?? string.Empty);
			string strTitleEx = (strTitle ?? PwDefs.ShortProductName);

			if(MessageService.MessageShowing != null)
				MessageService.MessageShowing(null, new MessageServiceEventArgs(
					strTitleEx, strTextEx, MessageBoxButtons.YesNo, MessageBoxIcon.Question));

			DialogResult dr = SafeShowMessageBox(strTextEx, strTitleEx,
			                                     MessageBoxButtons.YesNo, MessageBoxIcon.Question, bDefaultToYes ?
				MessageBoxDefaultButton.Button1 : MessageBoxDefaultButton.Button2);

			--m_uCurrentMessageCount;
			return (dr == DialogResult.Yes);
		}

		public static bool AskYesNo(string strText, string strTitle, bool bDefaultToYes)
		{
			return AskYesNo(strText, strTitle, bDefaultToYes, MessageBoxIcon.Question);
		}

		public static bool AskYesNo(string strText, string strTitle)
		{
			return AskYesNo(strText, strTitle, true, MessageBoxIcon.Question);
		}

		public static bool AskYesNo(string strText)
		{
			return AskYesNo(strText, null, true, MessageBoxIcon.Question);
		}

		public static void ShowLoadWarning(string strFilePath, Exception ex)
		{
			ShowLoadWarning(strFilePath, ex, false);
		}

		public static void ShowLoadWarning(string strFilePath, Exception ex,
			bool bFullException)
		{
			string str = string.Empty;

			if((strFilePath != null) && (strFilePath.Length > 0))
				str += strFilePath + MessageService.NewParagraph;

			str += KLRes.FileLoadFailed;

			if((ex != null) && (ex.Message != null) && (ex.Message.Length > 0))
			{
				str += MessageService.NewParagraph;
				if(!bFullException) str += ex.Message;
				else str += ObjectsToMessage(new object[] { ex }, true);
			}

			ShowWarning(str);
		}

		public static void ShowLoadWarning(IOConnectionInfo ioConnection, Exception ex)
		{
			if(ioConnection != null)
				ShowLoadWarning(ioConnection.GetDisplayName(), ex, false);
			else ShowWarning(ex);
		}

		public static void ShowSaveWarning(string strFilePath, Exception ex,
			bool bCorruptionWarning)
		{
			FileLockException fl = (ex as FileLockException);
			if(fl != null)
			{
				ShowWarning(fl.Message);
				return;
			}

			string str = string.Empty;
			if((strFilePath != null) && (strFilePath.Length > 0))
				str += strFilePath + MessageService.NewParagraph;

			str += KLRes.FileSaveFailed;

			if((ex != null) && (ex.Message != null) && (ex.Message.Length > 0))
				str += MessageService.NewParagraph + ex.Message;

			if(bCorruptionWarning)
				str += MessageService.NewParagraph + KLRes.FileSaveCorruptionWarning;

			ShowWarning(str);
		}

		public static void ShowSaveWarning(IOConnectionInfo ioConnection, Exception ex,
			bool bCorruptionWarning)
		{
			if(ioConnection != null)
				ShowSaveWarning(ioConnection.GetDisplayName(), ex, bCorruptionWarning);
			else ShowWarning(ex);
		}

		public static void ExternalIncrementMessageCount()
		{
			++m_uCurrentMessageCount;
		}

		public static void ExternalDecrementMessageCount()
		{
			--m_uCurrentMessageCount;
		}
	}
}<|MERGE_RESOLUTION|>--- conflicted
+++ resolved
@@ -1,12 +1,6 @@
 /*
   KeePass Password Safe - The Open-Source Password Manager
-<<<<<<< HEAD
-  Copyright (C) 2003-2013 Dominik Reichl <dominik.reichl@t-online.de>
-  
-  Modified to be used with Mono for Android. Changes Copyright (C) 2013 Philipp Crocoll
-=======
   Copyright (C) 2003-2017 Dominik Reichl <dominik.reichl@t-online.de>
->>>>>>> 26c0fde4
 
   This program is free software; you can redistribute it and/or modify
   it under the terms of the GNU General Public License as published by
@@ -26,45 +20,29 @@
 using System;
 using System.Collections.Generic;
 using System.Collections.Specialized;
+using System.Diagnostics;
 using System.Text;
 
-using System.Diagnostics;
+#if !KeePassUAP
+using System.Windows.Forms;
+#endif
 
 using KeePassLib.Resources;
 using KeePassLib.Serialization;
 
 namespace KeePassLib.Utility
 {
-	public enum MessageBoxButtons
-	{
-		OK, OKCancel, AbortRetryIgnore, YesNoCancel, YesNo, RetryCancel
-	}
-	public enum MessageBoxIcon
-	{
-		Information, Warning, Error, Question
-	}
-	public enum MessageBoxDefaultButton
-	{
-		Button1, Button2, Button3
-	}
-
-	public enum DialogResult
-	{
-		Yes, No, Cancel, Retry, Abort
-	}
-
-
 	public sealed class MessageServiceEventArgs : EventArgs
 	{
 		private string m_strTitle = string.Empty;
 		private string m_strText = string.Empty;
-		//private MessageBoxButtons m_msgButtons = MessageBoxButtons.OK;
-		//private MessageBoxIcon m_msgIcon = MessageBoxIcon.None;
+		private MessageBoxButtons m_msgButtons = MessageBoxButtons.OK;
+		private MessageBoxIcon m_msgIcon = MessageBoxIcon.None;
 
 		public string Title { get { return m_strTitle; } }
 		public string Text { get { return m_strText; } }
-		//public MessageBoxButtons Buttons { get { return m_msgButtons; } }
-		//public MessageBoxIcon Icon { get { return m_msgIcon; } }
+		public MessageBoxButtons Buttons { get { return m_msgButtons; } }
+		public MessageBoxIcon Icon { get { return m_msgIcon; } }
 
 		public MessageServiceEventArgs() { }
 
@@ -73,7 +51,8 @@
 		{
 			m_strTitle = (strTitle ?? string.Empty);
 			m_strText = (strText ?? string.Empty);
-
+			m_msgButtons = msgButtons;
+			m_msgIcon = msgIcon;
 		}
 	}
 
@@ -86,12 +65,14 @@
 		private const MessageBoxIcon m_mbiWarning = MessageBoxIcon.Warning;
 		private const MessageBoxIcon m_mbiFatal = MessageBoxIcon.Error;
 
+		private const MessageBoxOptions m_mboRtl = (MessageBoxOptions.RtlReading |
+			MessageBoxOptions.RightAlign);
 #else
 		private const MessageBoxIcon m_mbiInfo = MessageBoxIcon.Asterisk;
 		private const MessageBoxIcon m_mbiWarning = MessageBoxIcon.Exclamation;
 		private const MessageBoxIcon m_mbiFatal = MessageBoxIcon.Hand;
 #endif
-		//private const MessageBoxIcon m_mbiQuestion = MessageBoxIcon.Question;
+		private const MessageBoxIcon m_mbiQuestion = MessageBoxIcon.Question;
 
 		public static string NewLine
 		{
@@ -116,7 +97,9 @@
 			get { return m_uCurrentMessageCount; }
 		}
 
+#if !KeePassUAP
 		public static event EventHandler<MessageServiceEventArgs> MessageShowing;
+#endif
 
 		private static string ObjectsToMessage(object[] vLines)
 		{
@@ -140,7 +123,7 @@
 
 				Exception exObj = (obj as Exception);
 				string strObj = (obj as string);
-#if (!KeePassLibSD && !KeePassRT)
+#if !KeePassLibSD
 				StringCollection scObj = (obj as StringCollection);
 #endif
 
@@ -151,7 +134,7 @@
 					else if((exObj.Message != null) && (exObj.Message.Length > 0))
 						strAppend = exObj.Message;
 				}
-#if (!KeePassLibSD && !KeePassRT)
+#if !KeePassLibSD
 				else if(scObj != null)
 				{
 					StringBuilder sb = new StringBuilder();
@@ -180,30 +163,24 @@
 			return sbText.ToString();
 		}
 
-#if (!KeePassLibSD && !KeePassRT)
-		/*internal static Form GetTopForm()
+#if (!KeePassLibSD && !KeePassUAP)
+		internal static Form GetTopForm()
 		{
 			FormCollection fc = Application.OpenForms;
 			if((fc == null) || (fc.Count == 0)) return null;
 
 			return fc[fc.Count - 1];
-		}*/
-#endif
-
-		private static DialogResult SafeShowMessageBox(string strText, string strTitle,
+		}
+#endif
+
+#if !KeePassUAP
+		internal static DialogResult SafeShowMessageBox(string strText, string strTitle,
 			MessageBoxButtons mb, MessageBoxIcon mi, MessageBoxDefaultButton mdb)
 		{
-#if (KeePassLibSD || KeePassRT)
+#if KeePassLibSD
 			return MessageBox.Show(strText, strTitle, mb, mi, mdb);
 #else
-
-			if (mb == MessageBoxButtons.OK)
-			{
-				//Android.Widget.Toast toast = ..
-			}
-			//this might help: http://www.gregshackles.com/2011/04/using-background-threads-in-mono-for-android-applications/
-			throw new NotImplementedException();
-			/*IWin32Window wnd = null;
+			IWin32Window wnd = null;
 			try
 			{
 				Form f = GetTopForm();
@@ -232,12 +209,11 @@
 			if(StrUtil.RightToLeft)
 				return MessageBox.Show(strText, strTitle, mb, mi, mdb, m_mboRtl);
 			return MessageBox.Show(strText, strTitle, mb, mi, mdb);
-			*/
-#endif
-		}
-
-#if (!KeePassLibSD && !KeePassRT)
-	/*	internal delegate DialogResult SafeShowMessageBoxInternalDelegate(IWin32Window iParent,
+#endif
+		}
+
+#if !KeePassLibSD
+		internal delegate DialogResult SafeShowMessageBoxInternalDelegate(IWin32Window iParent,
 			string strText, string strTitle, MessageBoxButtons mb, MessageBoxIcon mi,
 			MessageBoxDefaultButton mdb);
 
@@ -248,7 +224,7 @@
 			if(StrUtil.RightToLeft)
 				return MessageBox.Show(iParent, strText, strTitle, mb, mi, mdb, m_mboRtl);
 			return MessageBox.Show(iParent, strText, strTitle, mb, mi, mdb);
-		}*/
+		}
 #endif
 
 		public static void ShowInfo(params object[] vLines)
@@ -313,12 +289,13 @@
 
 			try
 			{
-#if !KeePassLibSD
-				/* nicht benoetigt - hoffentlich :-)
-Clipboard.Clear();
-Clipboard.SetText(ObjectsToMessage(vLines, true));*/
+				string strDetails = ObjectsToMessage(vLines, true);
+
+#if KeePassLibSD
+				Clipboard.SetDataObject(strDetails);
 #else
-				Clipboard.SetDataObject(ObjectsToMessage(vLines, true));
+				Clipboard.Clear();
+				Clipboard.SetText(strDetails);
 #endif
 			}
 			catch(Exception) { Debug.Assert(false); }
@@ -343,10 +320,10 @@
 
 			if(MessageService.MessageShowing != null)
 				MessageService.MessageShowing(null, new MessageServiceEventArgs(
-					strTitleEx, strTextEx, mbb, MessageBoxIcon.Question));
+					strTitleEx, strTextEx, mbb, m_mbiQuestion));
 
 			DialogResult dr = SafeShowMessageBox(strTextEx, strTitleEx, mbb,
-			                                     MessageBoxIcon.Question, MessageBoxDefaultButton.Button1);
+				m_mbiQuestion, MessageBoxDefaultButton.Button1);
 
 			--m_uCurrentMessageCount;
 			return dr;
@@ -362,10 +339,10 @@
 
 			if(MessageService.MessageShowing != null)
 				MessageService.MessageShowing(null, new MessageServiceEventArgs(
-					strTitleEx, strTextEx, MessageBoxButtons.YesNo, MessageBoxIcon.Question));
+					strTitleEx, strTextEx, MessageBoxButtons.YesNo, mbi));
 
 			DialogResult dr = SafeShowMessageBox(strTextEx, strTitleEx,
-			                                     MessageBoxButtons.YesNo, MessageBoxIcon.Question, bDefaultToYes ?
+				MessageBoxButtons.YesNo, mbi, bDefaultToYes ?
 				MessageBoxDefaultButton.Button1 : MessageBoxDefaultButton.Button2);
 
 			--m_uCurrentMessageCount;
@@ -374,17 +351,17 @@
 
 		public static bool AskYesNo(string strText, string strTitle, bool bDefaultToYes)
 		{
-			return AskYesNo(strText, strTitle, bDefaultToYes, MessageBoxIcon.Question);
+			return AskYesNo(strText, strTitle, bDefaultToYes, m_mbiQuestion);
 		}
 
 		public static bool AskYesNo(string strText, string strTitle)
 		{
-			return AskYesNo(strText, strTitle, true, MessageBoxIcon.Question);
+			return AskYesNo(strText, strTitle, true, m_mbiQuestion);
 		}
 
 		public static bool AskYesNo(string strText)
 		{
-			return AskYesNo(strText, null, true, MessageBoxIcon.Question);
+			return AskYesNo(strText, null, true, m_mbiQuestion);
 		}
 
 		public static void ShowLoadWarning(string strFilePath, Exception ex)
@@ -395,61 +372,75 @@
 		public static void ShowLoadWarning(string strFilePath, Exception ex,
 			bool bFullException)
 		{
+			ShowWarning(GetLoadWarningMessage(strFilePath, ex, bFullException));
+		}
+
+		public static void ShowLoadWarning(IOConnectionInfo ioConnection, Exception ex)
+		{
+			if(ioConnection != null)
+				ShowLoadWarning(ioConnection.GetDisplayName(), ex, false);
+			else ShowWarning(ex);
+		}
+
+		public static void ShowSaveWarning(string strFilePath, Exception ex,
+			bool bCorruptionWarning)
+		{
+			FileLockException fl = (ex as FileLockException);
+			if(fl != null)
+			{
+				ShowWarning(fl.Message);
+				return;
+			}
+
+			string str = GetSaveWarningMessage(strFilePath, ex, bCorruptionWarning);
+			ShowWarning(str);
+		}
+
+		public static void ShowSaveWarning(IOConnectionInfo ioConnection, Exception ex,
+			bool bCorruptionWarning)
+		{
+			if(ioConnection != null)
+				ShowSaveWarning(ioConnection.GetDisplayName(), ex, bCorruptionWarning);
+			else ShowWarning(ex);
+		}
+#endif // !KeePassUAP
+
+		internal static string GetLoadWarningMessage(string strFilePath,
+			Exception ex, bool bFullException)
+		{
 			string str = string.Empty;
 
-			if((strFilePath != null) && (strFilePath.Length > 0))
+			if(!string.IsNullOrEmpty(strFilePath))
 				str += strFilePath + MessageService.NewParagraph;
 
 			str += KLRes.FileLoadFailed;
 
-			if((ex != null) && (ex.Message != null) && (ex.Message.Length > 0))
+			if((ex != null) && !string.IsNullOrEmpty(ex.Message))
 			{
 				str += MessageService.NewParagraph;
 				if(!bFullException) str += ex.Message;
 				else str += ObjectsToMessage(new object[] { ex }, true);
 			}
 
-			ShowWarning(str);
-		}
-
-		public static void ShowLoadWarning(IOConnectionInfo ioConnection, Exception ex)
-		{
-			if(ioConnection != null)
-				ShowLoadWarning(ioConnection.GetDisplayName(), ex, false);
-			else ShowWarning(ex);
-		}
-
-		public static void ShowSaveWarning(string strFilePath, Exception ex,
-			bool bCorruptionWarning)
-		{
-			FileLockException fl = (ex as FileLockException);
-			if(fl != null)
-			{
-				ShowWarning(fl.Message);
-				return;
-			}
-
+			return str;
+		}
+
+		internal static string GetSaveWarningMessage(string strFilePath,
+			Exception ex, bool bCorruptionWarning)
+		{
 			string str = string.Empty;
-			if((strFilePath != null) && (strFilePath.Length > 0))
+			if(!string.IsNullOrEmpty(strFilePath))
 				str += strFilePath + MessageService.NewParagraph;
 
 			str += KLRes.FileSaveFailed;
 
-			if((ex != null) && (ex.Message != null) && (ex.Message.Length > 0))
+			if((ex != null) && !string.IsNullOrEmpty(ex.Message))
 				str += MessageService.NewParagraph + ex.Message;
 
 			if(bCorruptionWarning)
 				str += MessageService.NewParagraph + KLRes.FileSaveCorruptionWarning;
 
-			ShowWarning(str);
-		}
-
-		public static void ShowSaveWarning(IOConnectionInfo ioConnection, Exception ex,
-			bool bCorruptionWarning)
-		{
-			if(ioConnection != null)
-				ShowSaveWarning(ioConnection.GetDisplayName(), ex, bCorruptionWarning);
-			else ShowWarning(ex);
+			return str;
 		}
 
 		public static void ExternalIncrementMessageCount()
