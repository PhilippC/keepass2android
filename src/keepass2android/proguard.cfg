-dontobfuscate
-dontwarn
-ignorewarnings

-keep public class keepass2android.kp2afilechooser.* {*; }

-keep public class group.pals.android.lib.ui.filechooser.** {*; }
-keep public class group.pals.android.lib.ui.filechooser.providers.** {*; }

-keepclassmembers class * extends android.view.View {
   *** set*(***);
}

-keep class com.squareup.okhttp.**
-keep class okio.**
-keep class com.jcraft.**

-keep class com.samsung.android.**

-keepclassmembers class com.samsung.android.** {
   *;
}


-keep public class keepass2android.** {*; }

<<<<<<< HEAD
-keepclasseswithmembers class keepass2android.softkeyboard.** {
    native <methods>;
}
-keepclassmembers class keepass2android.softkeyboard.** {
    native <methods>;
}
=======
-keep class com.google.android.gms.** { *; }
-dontwarn com.google.android.gms.**
-keep class com.microsoft.windowsazure.messaging.** { *; }
-dontwarn com.microsoft.windowsazure.messaging.**
-keep class com.google.firebase.** { *; }
-dontwarn com.google.firebase.**
-keep class android.support.v7.widget.** { *; }
-dontwarn android.support.v7.widget.**
-keep class android.support.v4.widget.Space { *; }
-dontwarn android.support.v4.widget.Space

-keep class android.support.v4.widget.Space { *; }
-dontwarn android.support.v4.widget.Space

-keep class android.support.design.widget.** { *; }
-keep interface android.support.design.widget.** { *; }
>>>>>>> 34b9d71c
<|MERGE_RESOLUTION|>--- conflicted
+++ resolved
@@ -24,14 +24,14 @@
 
 -keep public class keepass2android.** {*; }
 
-<<<<<<< HEAD
 -keepclasseswithmembers class keepass2android.softkeyboard.** {
     native <methods>;
 }
 -keepclassmembers class keepass2android.softkeyboard.** {
     native <methods>;
 }
-=======
+-keep public class keepass2android.** {*; }
+
 -keep class com.google.android.gms.** { *; }
 -dontwarn com.google.android.gms.**
 -keep class com.microsoft.windowsazure.messaging.** { *; }
@@ -47,5 +47,4 @@
 -dontwarn android.support.v4.widget.Space
 
 -keep class android.support.design.widget.** { *; }
--keep interface android.support.design.widget.** { *; }
->>>>>>> 34b9d71c
+-keep interface android.support.design.widget.** { *; }