/*
This file is part of Keepass2Android, Copyright 2013 Philipp Crocoll. This file is based on Keepassdroid, Copyright Brian Pellin.

  Keepass2Android is free software: you can redistribute it and/or modify
  it under the terms of the GNU General Public License as published by
  the Free Software Foundation, either version 2 of the License, or
  (at your option) any later version.

  Keepass2Android is distributed in the hope that it will be useful,
  but WITHOUT ANY WARRANTY; without even the implied warranty of
  MERCHANTABILITY or FITNESS FOR A PARTICULAR PURPOSE.  See the
  GNU General Public License for more details.

  You should have received a copy of the GNU General Public License
  along with Keepass2Android.  If not, see <http://www.gnu.org/licenses/>.
  */

using System;
using System.Collections.Generic;
using System.IO;
using Android.App;
using Android.Content;
using Android.OS;
using Android.Runtime;
<<<<<<< HEAD
using Android.Widget;
=======
using KeePassLib.Keys;
>>>>>>> 27d75b4d
using KeePassLib.Serialization;
using Android.Preferences;
using keepass2android.Io;

namespace keepass2android
{
#if NoNet
	/// <summary>
	/// Static strings containing App names for the Offline ("nonet") release
	/// </summary>
	public static class AppNames
	{
		public const string AppName = "@string/app_name_nonet";
		public const string AppNameShort = "@string/short_app_name_nonet";
		public const string AppLauncherTitle = "@string/short_app_name_nonet";
		public const string PackagePart = "keepass2android_nonet";
		public const int LauncherIcon = Resource.Drawable.ic_launcher_offline;

		public const string Searchable = "@xml/searchable_offline";
	}
#else
	/// <summary>
	/// Static strings containing App names for the Online release
	/// </summary>
	public static class AppNames
	{
		public const string AppName = "@string/app_name";
		public const string AppNameShort = "@string/short_app_name";
		public const string AppLauncherTitle = "@string/app_name";
		public const string PackagePart = "keepass2android";
		public const int LauncherIcon = Resource.Drawable.ic_launcher;
		public const string Searchable = "@xml/searchable";
	}
#endif
	/// <summary>
	/// Main implementation of the IKp2aApp interface for usage in the real app.
	/// </summary>
<<<<<<< HEAD
    public class Kp2aApp: IKp2aApp, ICacheSupervisor
	{
        public bool IsShutdown()
        {
            return _shutdown;
        }
=======
    public class Kp2aApp: IKp2aApp
	{
		public void LockDatabase(bool allowQuickUnlock = true)
		{
			if (GetDb().Loaded)
			{
				if (QuickUnlockEnabled && allowQuickUnlock &&
					_db.KpDatabase.MasterKey.ContainsType(typeof(KcpPassword)) &&
					!((KcpPassword)App.Kp2a.GetDb().KpDatabase.MasterKey.GetUserKey(typeof(KcpPassword))).Password.IsEmpty)
				{
					if (!QuickLocked)
					{
						Kp2aLog.Log("QuickLocking database");

						QuickLocked = true;
					}
					else
					{
						Kp2aLog.Log("Database already QuickLocked");
					}
				}
				else
				{
					Kp2aLog.Log("Locking database");
>>>>>>> 27d75b4d

					// Couldn't quick-lock, so unload database instead
					_db.Clear();
					QuickLocked = false;
				}
			}
			else
			{
				Kp2aLog.Log("Database not loaded, couldn't lock");
			}

			UpdateOngoingNotification();
			Application.Context.SendBroadcast(new Intent(Intents.DatabaseLocked));
        }

		public void LoadDatabase(IOConnectionInfo ioConnectionInfo, MemoryStream memoryStream, string password, string keyFile, ProgressDialogStatusLogger statusLogger)
		{
			_db.LoadData(this, ioConnectionInfo, memoryStream, password, keyFile, statusLogger);

			UpdateOngoingNotification();
		}

		internal void UnlockDatabase()
		{
			QuickLocked = false;

			UpdateOngoingNotification();
		}

		private void UpdateOngoingNotification()
		{
			// Start or update the notification icon service to reflect the current state
			var ctx = Application.Context;
			ctx.StartService(new Intent(ctx, typeof(OngoingNotificationsService)));
		}

		public bool DatabaseIsUnlocked
		{
			get { return _db.Loaded && !QuickLocked; }
		}

		#region QuickUnlock
		public void SetQuickUnlockEnabled(bool enabled)
		{
			if (enabled)
			{
				//Set KeyLength of QuickUnlock at time of enabling.
				//This is important to not allow an attacker to set the length to 1 when QuickUnlock is started already.

				var ctx = Application.Context;
				var prefs = PreferenceManager.GetDefaultSharedPreferences(ctx);
				QuickUnlockKeyLength = Math.Max(1, int.Parse(prefs.GetString(ctx.GetString(Resource.String.QuickUnlockLength_key), ctx.GetString(Resource.String.QuickUnlockLength_default))));
			}
			QuickUnlockEnabled = enabled;
		}

		public bool QuickUnlockEnabled { get; private set; }

		public int QuickUnlockKeyLength { get; private set; }
    
		/// <summary>
		/// If true, the database must be regarded as locked and not exposed to the user.
		/// </summary>
		public bool QuickLocked { get; private set; }
		
		#endregion

		private Database _db;
        
        /// <summary>
        /// See comments to EntryEditActivityState.
        /// </summary>
        internal EntryEditActivityState EntryEditActivityState = null;

        public FileDbHelper FileDbHelper;

        public Database GetDb()
        {
            if (_db == null)
            {
                _db = CreateNewDatabase();
            }

            return _db;
        }



        public bool GetBooleanPreference(PreferenceKey key)
        {
            Context ctx = Application.Context;
            ISharedPreferences prefs = PreferenceManager.GetDefaultSharedPreferences(ctx);
            switch (key)
            {
                case PreferenceKey.remember_keyfile:
                    return prefs.GetBoolean(ctx.Resources.GetString(Resource.String.keyfile_key), ctx.Resources.GetBoolean(Resource.Boolean.keyfile_default));
                case PreferenceKey.UseFileTransactions:
                    return prefs.GetBoolean(ctx.Resources.GetString(Resource.String.UseFileTransactions_key), true);
				case PreferenceKey.CheckForFileChangesOnSave:
					return prefs.GetBoolean(ctx.Resources.GetString(Resource.String.CheckForFileChangesOnSave_key), true);
                default:
                    throw new Exception("unexpected key!");
            }

        }


        public void CheckForOpenFileChanged(Activity activity)
        {
            if (_db.DidOpenFileChange())
            {
                if (_db.ReloadRequested)
                {
	                LockDatabase(false);
                    activity.SetResult(KeePass.ExitReloadDb);
                    activity.Finish();
					//todo: return?
                }
	            AskForReload(activity);
            }
        }

		private void AskForReload(Activity activity)
		{
			AlertDialog.Builder builder = new AlertDialog.Builder(activity);
			builder.SetTitle(activity.GetString(Resource.String.AskReloadFile_title));

<<<<<<< HEAD
			builder.SetMessage(activity.GetString(Resource.String.AskReloadFile));
=======
                builder.SetPositiveButton(activity.GetString(Android.Resource.String.Yes), 
                    (dlgSender, dlgEvt) =>
                        {
                            _db.ReloadRequested = true;
							LockDatabase(false);
                            activity.SetResult(KeePass.ExitReloadDb);
                            activity.Finish();
>>>>>>> 27d75b4d

			builder.SetPositiveButton(activity.GetString(Android.Resource.String.Yes),
				(dlgSender, dlgEvt) =>
				{
					_db.ReloadRequested = true;
					activity.SetResult(KeePass.ExitReloadDb);
					activity.Finish();

				});

			builder.SetNegativeButton(activity.GetString(Android.Resource.String.No), (dlgSender, dlgEvt) =>
			{

			});


			Dialog dialog = builder.Create();
			dialog.Show();
		}

		public void StoreOpenedFileAsRecent(IOConnectionInfo ioc, string keyfile)
        {
            FileDbHelper.CreateFile(ioc, keyfile);
        }

        public string GetResourceString(UiStringKey key)
        {
            var field = typeof (Resource.String).GetField(key.ToString());
            if (field == null)
                throw new Exception("Invalid key " + key);
            return Application.Context.GetString((int)field.GetValue(null));
        }

		public void AskYesNoCancel(UiStringKey titleKey, UiStringKey messageKey,
			EventHandler<DialogClickEventArgs> yesHandler,
			EventHandler<DialogClickEventArgs> noHandler,
			EventHandler<DialogClickEventArgs> cancelHandler,
			Context ctx)
		{
			AskYesNoCancel(titleKey, messageKey, UiStringKey.yes, UiStringKey.no,
				yesHandler, noHandler, cancelHandler, ctx);
		}

        public void AskYesNoCancel(UiStringKey titleKey, UiStringKey messageKey,
			UiStringKey yesString, UiStringKey noString,
			EventHandler<DialogClickEventArgs> yesHandler,
            EventHandler<DialogClickEventArgs> noHandler,
            EventHandler<DialogClickEventArgs> cancelHandler,
            Context ctx)
        {
	        Handler handler = new Handler(Looper.MainLooper);
			handler.Post(() =>
				{
					AlertDialog.Builder builder = new AlertDialog.Builder(ctx);
					builder.SetTitle(GetResourceString(titleKey));

					builder.SetMessage(GetResourceString(messageKey));

					builder.SetPositiveButton(GetResourceString(yesString), yesHandler);

					builder.SetNegativeButton(GetResourceString(noString), noHandler);

					builder.SetNeutralButton(ctx.GetString(Android.Resource.String.Cancel),
											 cancelHandler);

					Dialog dialog = builder.Create();
					dialog.Show();
				}
			);
        }

		public Handler UiThreadHandler 
		{
			get { return new Handler(); }
		}

		/// <summary>
		/// Simple wrapper around ProgressDialog implementing IProgressDialog
		/// </summary>
		private class RealProgressDialog : IProgressDialog
		{
			private readonly ProgressDialog _pd;

			public RealProgressDialog(Context ctx)
			{
				_pd = new ProgressDialog(ctx);
			}

			public void SetTitle(string title)
			{
				_pd.SetTitle(title);
			}

			public void SetMessage(string message)
			{
				_pd.SetMessage(message);
			}

			public void Dismiss()
			{
				_pd.Dismiss();
			}

			public void Show()
			{
				_pd.Show();
			}
		}

		public IProgressDialog CreateProgressDialog(Context ctx)
		{
			return new RealProgressDialog(ctx);
		}

		public IFileStorage GetFileStorage(IOConnectionInfo iocInfo)
		{
			if (iocInfo.IsLocalFile())
				return new BuiltInFileStorage();
			else
			{
				//todo: check if desired
				return new CachingFileStorage(new BuiltInFileStorage(), Application.Context.CacheDir.Path, this);
			}
		}

		public void TriggerReload(Context ctx)
		{
			AskForReload((Activity)ctx);
		}


		internal void OnTerminate()
        {
            if (_db != null)
            {
                _db.Clear();
            }

            if (FileDbHelper != null && FileDbHelper.IsOpen())
            {
                FileDbHelper.Close();
            }
        }

        internal void OnCreate(Application app)
        {
            FileDbHelper = new FileDbHelper(app);
            FileDbHelper.Open();

#if DEBUG
            foreach (UiStringKey key in Enum.GetValues(typeof(UiStringKey)))
            {
                GetResourceString(key);
            }
#endif
        }

        
        public Database CreateNewDatabase()
        {
            _db = new Database(new DrawableFactory(), this);
            return _db;
        }

		void ShowToast(string message)
		{
			var handler = new Handler(Looper.MainLooper);
			handler.Post(() => { Toast.MakeText(Application.Context, message, ToastLength.Long).Show(); });
		}

		public void CouldntSaveToRemote(IOConnectionInfo ioc, Exception e)
		{
			//TODO use resource strings
			ShowToast("Couldn't save to remote: "+e.Message+". Save again or use Sync menu when remote connection is available again.");
		}

		//todo: test changes in SaveDb with Cache: Save without conflict, save with conflict
		//add test?

		public void CouldntOpenFromRemote(IOConnectionInfo ioc, Exception ex)
		{
			ShowToast("Couldn't open from remote: " + ex.Message+". Loaded file from local cache. You can still make changes in the database and sync them later.");
		}

		public void NotifyOpenFromLocalDueToConflict(IOConnectionInfo ioc)
		{
			ShowToast("Opened local file due to conflict with changes in remote file. Use Synchronize menu to merge.");
		}
	}


    ///Application class for Keepass2Android: Contains static Database variable to be used by all components.
#if NoNet
	[Application(Debuggable=false, Label=AppNames.AppName)]
#else
#if RELEASE 
	[Application(Debuggable=false, Label=AppNames.AppName)] 
#else
    [Application(Debuggable = true, Label = AppNames.AppName)]
#endif
#endif
	public class App : Application {

		public App (IntPtr javaReference, JniHandleOwnership transfer)
			: base(javaReference, transfer)
		{
		}

        public static readonly Kp2aApp Kp2a = new Kp2aApp();
        
		public override void OnCreate() {
			base.OnCreate();

			Kp2aLog.Log("Creating application "+PackageName+". Version=" + PackageManager.GetPackageInfo(PackageName, 0).VersionCode);

            Kp2a.OnCreate(this);
			AndroidEnvironment.UnhandledExceptionRaiser += MyApp_UnhandledExceptionHandler;
		}


		void MyApp_UnhandledExceptionHandler(object sender, RaiseThrowableEventArgs e)
		{
			Kp2aLog.Log(e.Exception.ToString());
			// Do your error handling here.
			throw e.Exception;
		}

		protected override void Dispose(bool disposing)
		{
			AndroidEnvironment.UnhandledExceptionRaiser -= MyApp_UnhandledExceptionHandler;
			base.Dispose(disposing);
		}

		public override void OnTerminate() {
			base.OnTerminate();
			Kp2aLog.Log("Terminating application");
            Kp2a.OnTerminate();
		}

        
    }
}
<|MERGE_RESOLUTION|>--- conflicted
+++ resolved
@@ -22,11 +22,8 @@
 using Android.Content;
 using Android.OS;
 using Android.Runtime;
-<<<<<<< HEAD
 using Android.Widget;
-=======
 using KeePassLib.Keys;
->>>>>>> 27d75b4d
 using KeePassLib.Serialization;
 using Android.Preferences;
 using keepass2android.Io;
@@ -64,15 +61,7 @@
 	/// <summary>
 	/// Main implementation of the IKp2aApp interface for usage in the real app.
 	/// </summary>
-<<<<<<< HEAD
     public class Kp2aApp: IKp2aApp, ICacheSupervisor
-	{
-        public bool IsShutdown()
-        {
-            return _shutdown;
-        }
-=======
-    public class Kp2aApp: IKp2aApp
 	{
 		public void LockDatabase(bool allowQuickUnlock = true)
 		{
@@ -96,7 +85,6 @@
 				else
 				{
 					Kp2aLog.Log("Locking database");
->>>>>>> 27d75b4d
 
 					// Couldn't quick-lock, so unload database instead
 					_db.Clear();
@@ -224,22 +212,13 @@
 			AlertDialog.Builder builder = new AlertDialog.Builder(activity);
 			builder.SetTitle(activity.GetString(Resource.String.AskReloadFile_title));
 
-<<<<<<< HEAD
 			builder.SetMessage(activity.GetString(Resource.String.AskReloadFile));
-=======
-                builder.SetPositiveButton(activity.GetString(Android.Resource.String.Yes), 
-                    (dlgSender, dlgEvt) =>
-                        {
-                            _db.ReloadRequested = true;
-							LockDatabase(false);
-                            activity.SetResult(KeePass.ExitReloadDb);
-                            activity.Finish();
->>>>>>> 27d75b4d
 
 			builder.SetPositiveButton(activity.GetString(Android.Resource.String.Yes),
 				(dlgSender, dlgEvt) =>
 				{
 					_db.ReloadRequested = true;
+					LockDatabase(false);
 					activity.SetResult(KeePass.ExitReloadDb);
 					activity.Finish();
 
