--- conflicted
+++ resolved
@@ -53,24 +53,13 @@
 			
 		public Drawable GetIconDrawable (Resources res, PwDatabase db, PwIcon icon, PwUuid customIconId)
 		{
-<<<<<<< HEAD
 			if (!customIconId.EqualsValue(PwUuid.Zero)) {
-				return getIconDrawable (res, db, customIconId);
-			} else {
-				return getIconDrawable (res, icon);
-=======
-		    if (customIconId != PwUuid.Zero) {
 				return GetIconDrawable (res, db, customIconId);
->>>>>>> 0435ad54
 			}
 		    return GetIconDrawable (res, icon);
 		}
 
-<<<<<<< HEAD
-		private static void initBlank (Resources res)	
-=======
-	    private static void InitBlank (Resources res)	
->>>>>>> 0435ad54
+		private static void InitBlank (Resources res)	
 		{
 			if (_blank == null) {
 				_blank = res.GetDrawable (Resource.Drawable.ic99_blank);
@@ -95,15 +84,9 @@
 			
 		public Drawable GetIconDrawable (Resources res, PwDatabase db, PwUuid icon)
 		{
-<<<<<<< HEAD
-			initBlank (res);
+			InitBlank (res);
 			if (icon.EqualsValue(PwUuid.Zero)) {
-				return blank;
-=======
-			InitBlank (res);
-			if (icon == PwUuid.Zero) {
 				return _blank;
->>>>>>> 0435ad54
 			}
 			Drawable draw;
 			if (!_customIconMap.TryGetValue(icon, out draw)) 
