﻿<?xml version="1.0" encoding="utf-8"?>
<Project DefaultTargets="Build" ToolsVersion="4.0" xmlns="http://schemas.microsoft.com/developer/msbuild/2003">
  <PropertyGroup>
    <Configuration Condition=" '$(Configuration)' == '' ">Debug</Configuration>
    <Platform Condition=" '$(Platform)' == '' ">AnyCPU</Platform>
    <ProductVersion>10.0.0</ProductVersion>
    <SchemaVersion>2.0</SchemaVersion>
    <ProjectGuid>{A6CF8A86-37C1-4197-80FE-519DE2C842F5}</ProjectGuid>
    <ProjectTypeGuids>{EFBA0AD7-5A72-4C68-AF49-83D382785DCF};{FAE04EC0-301F-11D3-BF4B-00C04F79EFBC}</ProjectTypeGuids>
    <OutputType>Library</OutputType>
    <RootNamespace>keepass2android</RootNamespace>
    <MonoAndroidResourcePrefix>Resources</MonoAndroidResourcePrefix>
    <MonoAndroidAssetsPrefix>Assets</MonoAndroidAssetsPrefix>
    <AndroidResgenClass>Resource</AndroidResgenClass>
    <AndroidApplication>True</AndroidApplication>
    <AndroidResgenFile>Resources\Resource.designer.cs</AndroidResgenFile>
    <AssemblyName>keepass2android</AssemblyName>
    <newfilesearch>OnLoad</newfilesearch>
    <AndroidManifest>Properties\AndroidManifest.xml</AndroidManifest>
    <TargetFrameworkVersion>v4.2</TargetFrameworkVersion>
    <AndroidStoreUncompressedFileExtensions />
    <MandroidI18n />
    <JavaMaximumHeapSize>1G</JavaMaximumHeapSize>
    <JavaOptions />
    <AndroidUseLatestPlatformSdk />
    <AndroidSupportedAbis>armeabi,armeabi-v7a,x86</AndroidSupportedAbis>
  </PropertyGroup>
  <PropertyGroup Condition=" '$(Configuration)|$(Platform)' == 'Debug|AnyCPU' ">
    <DebugSymbols>True</DebugSymbols>
    <DebugType>full</DebugType>
    <Optimize>false</Optimize>
    <OutputPath>bin\Debug</OutputPath>
    <DefineConstants>DEBUG;EXCLUDE_TWOFISH;EXCLUDE_KEYBOARD;EXCLUDE_FILECHOOSER;EXCLUDE_JAVAFILESTORAGE;EXCLUDE_KEYTRANSFORM</DefineConstants>
    <ErrorReport>prompt</ErrorReport>
    <WarningLevel>4</WarningLevel>
    <ConsolePause>False</ConsolePause>
    <AndroidLinkMode>None</AndroidLinkMode>
    <CustomCommands>
      <CustomCommands>
        <Command type="BeforeBuild" command="UseManifestNet.bat" />
      </CustomCommands>
    </CustomCommands>
    <EmbedAssembliesIntoApk>true</EmbedAssembliesIntoApk>
  </PropertyGroup>
  <PropertyGroup Condition=" '$(Configuration)|$(Platform)' == 'Release|AnyCPU' ">
    <DebugType>none</DebugType>
    <Optimize>True</Optimize>
    <OutputPath>bin\Release</OutputPath>
    <ErrorReport>prompt</ErrorReport>
    <WarningLevel>4</WarningLevel>
    <AndroidUseSharedRuntime>False</AndroidUseSharedRuntime>
    <ConsolePause>False</ConsolePause>
    <AndroidLinkMode>SdkOnly</AndroidLinkMode>
    <AndroidSupportedAbis>armeabi,armeabi-v7a</AndroidSupportedAbis>
    <CustomCommands>
      <CustomCommands>
        <Command type="BeforeBuild" command="UseManifestNet.bat" />
      </CustomCommands>
    </CustomCommands>
    <DeployExternal>True</DeployExternal>
    <DefineConstants>RELEASE</DefineConstants>
    <AndroidLinkSkip>System.Core%3b</AndroidLinkSkip>
    <EmbedAssembliesIntoApk>True</EmbedAssembliesIntoApk>
    <BundleAssemblies>False</BundleAssemblies>
  </PropertyGroup>
  <PropertyGroup Condition=" '$(Configuration)|$(Platform)' == 'ReleaseNoNet|AnyCPU' ">
    <DebugType>none</DebugType>
    <Optimize>False</Optimize>
    <OutputPath>bin\ReleaseNoNet</OutputPath>
    <WarningLevel>4</WarningLevel>
    <AndroidUseSharedRuntime>False</AndroidUseSharedRuntime>
    <AndroidLinkMode>SdkOnly</AndroidLinkMode>
    <DefineConstants>NoNet</DefineConstants>
    <CustomCommands>
      <CustomCommands>
        <Command type="BeforeBuild" command="UseManifestNoNet.bat" workingdir="" />
      </CustomCommands>
    </CustomCommands>
    <AndroidSupportedAbis>armeabi,armeabi-v7a</AndroidSupportedAbis>
    <DeployExternal>True</DeployExternal>
  </PropertyGroup>
  <ItemGroup>
    <Reference Include="System" />
    <Reference Include="System.Xml" />
    <Reference Include="System.Core" />
    <Reference Include="Mono.Android" />
    <Reference Include="Mono.Android.Support.v4" />
  </ItemGroup>
  <ItemGroup>
    <Compile Include="addons\OtpKeyProv\EncodingUtil.cs" />
    <Compile Include="addons\OtpKeyProv\OathHotpKeyProv.cs" />
    <Compile Include="addons\OtpKeyProv\OtpAuxCachingFileStorage.cs" />
    <Compile Include="addons\OtpKeyProv\OtpInfo.cs" />
    <Compile Include="addons\OtpKeyProv\OtpUtil.cs" />
    <Compile Include="app\NoFileStorageFoundException.cs" />
    <Compile Include="app\OtpAuxCacheSupervisor.cs" />
    <Compile Include="AboutActivity.cs" />
    <Compile Include="CreateDatabaseActivity.cs" />
    <Compile Include="CreateNewFilename.cs" />
    <Compile Include="EntryActivityClasses\CopyToClipboardPopupMenuIcon.cs" />
    <Compile Include="EntryActivityClasses\ExtraStringView.cs" />
    <Compile Include="EntryActivityClasses\GotoUrlMenuItem.cs" />
    <Compile Include="EntryActivityClasses\IPopupMenuItem.cs" />
    <Compile Include="EntryActivityClasses\IStringView.cs" />
    <Compile Include="EntryActivityClasses\OpenBinaryPopupItem.cs" />
    <Compile Include="EntryActivityClasses\PluginMenuOption.cs" />
    <Compile Include="EntryActivityClasses\PluginPopupMenuItem.cs" />
    <Compile Include="EntryActivityClasses\StandardStringView.cs" />
    <Compile Include="EntryActivityClasses\ToggleVisibilityPopupMenuItem.cs" />
    <Compile Include="EntryActivityClasses\WriteBinaryToFilePopupItem.cs" />
    <Compile Include="ExportDatabaseActivity.cs" />
    <Compile Include="fileselect\FileChooserFileProvider.cs" />
    <Compile Include="fileselect\FileStorageSetupActivity.cs" />
    <Compile Include="fileselect\FileStorageSetupInitiatorActivity.cs" />
    <Compile Include="FileStorageSelectionActivity.cs" />
    <Compile Include="DonateReminder.cs" />
    <Compile Include="app\ApplicationBroadcastReceiver.cs" />
    <Compile Include="ChangeLog.cs" />
    <Compile Include="icons\DrawableFactory.cs" />
    <Compile Include="icons\Icons.cs" />
    <Compile Include="NfcOtpActivity.cs" />
    <Compile Include="pluginhost\PluginArrayAdapter.cs" />
    <Compile Include="pluginhost\PluginDatabase.cs" />
    <Compile Include="pluginhost\PluginDetailsActivity.cs" />
    <Compile Include="pluginhost\PluginHost.cs" />
    <Compile Include="pluginhost\PluginListActivity.cs" />
    <Compile Include="QueryCredentialsActivity.cs" />
    <Compile Include="Resources\Resource.designer.cs" />
    <Compile Include="Properties\AssemblyInfo.cs" />
    <Compile Include="KeePass.cs" />
    <Compile Include="app\App.cs" />
    <Compile Include="fileselect\FileSelectActivity.cs" />
    <Compile Include="fileselect\FileDbHelper.cs" />
    <Compile Include="search\SearchProvider.cs" />
    <Compile Include="services\OngoingNotificationsService.cs" />
    <Compile Include="settings\DatabaseSettingsActivity.cs" />
    <Compile Include="intents\Intents.cs" />
    <Compile Include="timeout\TimeoutHelper.cs" />
    <Compile Include="GroupActivity.cs" />
    <Compile Include="GroupBaseActivity.cs" />
    <Compile Include="LockCloseListActivity.cs" />
    <Compile Include="LockingListActivity.cs" />
    <Compile Include="Utils\ActivityDesign.cs" />
    <Compile Include="Utils\LoadingDialog.cs" />
    <Compile Include="Utils\Util.cs" />
    <Compile Include="views\ClickView.cs" />
    <Compile Include="views\FileStorageViewKp2a.cs" />
    <Compile Include="views\GroupView.cs" />
    <Compile Include="views\GroupRootView.cs" />
    <Compile Include="PwGroupListAdapter.cs" />
    <Compile Include="views\FileStorageView.cs" />
    <Compile Include="views\Kp2aShortHelpView.cs" />
    <Compile Include="views\PwGroupView.cs" />
    <Compile Include="settings\PrefsUtil.cs" />
    <Compile Include="views\PwEntryView.cs" />
    <Compile Include="GroupEditActivity.cs" />
    <Compile Include="EntryEditActivity.cs" />
    <Compile Include="LockCloseActivity.cs" />
    <Compile Include="EntryActivity.cs" />
    <Compile Include="GeneratePasswordActivity.cs" />
    <Compile Include="password\PasswordGenerator.cs" />
    <Compile Include="views\EntrySection.cs" />
    <Compile Include="views\EntryContentsView.cs" />
    <Compile Include="views\GroupEmptyView.cs" />
    <Compile Include="views\TextViewSelect.cs" />
    <Compile Include="IconPickerActivity.cs" />
    <Compile Include="LockingActivity.cs" />
    <Compile Include="LockingClosePreferenceActivity.cs" />
    <Compile Include="LockingPreferenceActivity.cs" />
    <Compile Include="SetPasswordDialog.cs" />
    <Compile Include="CancelDialog.cs" />
    <Compile Include="AboutDialog.cs" />
    <Compile Include="settings\AppSettingsActivity.cs" />
    <Compile Include="settings\RoundsPreference.cs" />
    <Compile Include="PasswordActivity.cs" />
    <Compile Include="search\SearchResults.cs" />
    <Compile Include="compat\EditorCompat.cs" />
    <Compile Include="compat\ActivityCompat.cs" />
    <Compile Include="ShareUrlResults.cs" />
    <Compile Include="services\CopyToClipboardService.cs" />
    <Compile Include="search\SearchActivity.cs" />
    <Compile Include="QuickUnlock.cs" />
    <Compile Include="LifecycleDebugActivity.cs" />
    <Compile Include="AssemblyInfo.cs" />
    <Compile Include="views\FileSelectButtons.cs" />
    <Compile Include="EntryEditActivityState.cs" />
    <Compile Include="AttachmentContentProvider.cs" />
    <Compile Include="app\AppTask.cs" />
    <Compile Include="views\TextWithHelp.cs" />
    <Compile Include="addons\KeeChallenge\KeeChallenge.cs" />
    <Compile Include="addons\KeeChallenge\ChallengeInfo.cs" />
  </ItemGroup>
  <ItemGroup>
    <AndroidResource Include="Resources\xml\searchable.xml" />
    <AndroidAsset Include="Assets\fontawesome-webfont.ttf" />
    <AndroidAsset Include="Assets\DejaVuSansMono.ttf" />
    <AndroidAsset Include="Assets\LICENSE_dejavu" />
    <None Include="Resources\AboutResources.txt" />
    <None Include="filelist.txt">
      <Visible>False</Visible>
    </None>
    <AndroidResource Include="Resources\drawable-ldpi\Thumbs.db" />
    <AndroidResource Include="Resources\drawable-mdpi\Thumbs.db" />
    <AndroidResource Include="Resources\drawable-xhdpi\Thumbs.db" />
    <AndroidResource Include="Resources\drawable-xxhdpi\Thumbs.db" />
    <None Include="Resources\drawable\launcher.png">
      <Visible>False</Visible>
    </None>
    <None Include="Resources\drawable\Icon.png">
      <Visible>False</Visible>
    </None>
    <None Include="Resources\drawable\2_action_about.png">
      <Visible>False</Visible>
    </None>
    <None Include="Resources\drawable-hdpi\2_action_about.png">
      <Visible>False</Visible>
    </None>
    <None Include="Resources\drawable-xhdpi\ic_action_eye_open.png">
      <Visible>False</Visible>
    </None>
    <None Include="Resources\drawable-xhdpi\2_action_about.png">
      <Visible>False</Visible>
    </None>
    <AndroidResource Include="Resources\layout\edit_extra_string_dialog.xml">
      <SubType>AndroidResource</SubType>
    </AndroidResource>
    <AndroidResource Include="Resources\layout\file_storage_setup.xml">
      <SubType>AndroidResource</SubType>
    </AndroidResource>
    <AndroidResource Include="Resources\layout\sftpcredentials.xml">
      <SubType>Designer</SubType>
    </AndroidResource>
    <AndroidResource Include="Resources\drawable\Thumbs.db" />
    <None Include="settings\RoundsPreference %28Kopie%29.cs">
      <Visible>False</Visible>
    </None>
    <None Include="Resources\drawable\new_group.xcf">
      <Visible>False</Visible>
    </None>
    <None Include="Resources\drawable\new_group_dark.xcf">
      <Visible>False</Visible>
    </None>
    <None Include="todos.cs">
      <Visible>False</Visible>
    </None>
    <None Include="UseManifestNet.bat">
      <Visible>False</Visible>
    </None>
    <None Include="UseManifestNoNet.bat">
      <Visible>False</Visible>
    </None>
    <None Include="Properties\AndroidManifest_net.xml">
      <Visible>False</Visible>
    </None>
    <None Include="Properties\AndroidManifest_nonet.xml">
      <Visible>False</Visible>
    </None>
    <None Include="Resources\drawable-hdpi\Thumbs.db">
      <Visible>False</Visible>
    </None>
    <None Include="Resources\drawable-ldpi\Thumbs.db">
      <Visible>False</Visible>
    </None>
    <None Include="Resources\drawable-mdpi\Thumbs.db">
      <Visible>False</Visible>
    </None>
    <None Include="Resources\drawable-xhdpi\Thumbs.db">
      <Visible>False</Visible>
    </None>
    <None Include="Resources\drawable-xxhdpi\Thumbs.db">
      <Visible>False</Visible>
    </None>
    <None Include="Resources\layout-v14\entry_view_contents.xml">
      <Visible>False</Visible>
    </None>
    <None Include="Properties\AndroidManifest_light.xml" />
    <AndroidResource Include="Resources\drawable-hdpi\ic_action_search_holodark.png" />
    <AndroidResource Include="Resources\drawable-v11\old_ic_launcher_gray.png" />
    <AndroidResource Include="Resources\layout\sftp_credentials.axml" />
  </ItemGroup>
  <ItemGroup>
    <AndroidResource Include="Resources\drawable\ic00.png" />
    <AndroidResource Include="Resources\drawable\ic01.png" />
    <AndroidResource Include="Resources\drawable\ic02.png" />
    <AndroidResource Include="Resources\drawable\ic03.png" />
    <AndroidResource Include="Resources\drawable\ic04.png" />
    <AndroidResource Include="Resources\drawable\ic05.png" />
    <AndroidResource Include="Resources\drawable\ic06.png" />
    <AndroidResource Include="Resources\drawable\ic07.png" />
    <AndroidResource Include="Resources\drawable\ic08.png" />
    <AndroidResource Include="Resources\drawable\ic09.png" />
    <AndroidResource Include="Resources\drawable\ic10.png" />
    <AndroidResource Include="Resources\drawable\ic11.png" />
    <AndroidResource Include="Resources\drawable\ic12.png" />
    <AndroidResource Include="Resources\drawable\ic13.png" />
    <AndroidResource Include="Resources\drawable\ic14.png" />
    <AndroidResource Include="Resources\drawable\ic15.png" />
    <AndroidResource Include="Resources\drawable\ic16.png" />
    <AndroidResource Include="Resources\drawable\ic17.png" />
    <AndroidResource Include="Resources\drawable\ic18.png" />
    <AndroidResource Include="Resources\drawable\ic19.png" />
    <AndroidResource Include="Resources\drawable\ic20.png" />
    <AndroidResource Include="Resources\drawable\ic21.png" />
    <AndroidResource Include="Resources\drawable\ic22.png" />
    <AndroidResource Include="Resources\drawable\ic23.png" />
    <AndroidResource Include="Resources\drawable\ic24.png" />
    <AndroidResource Include="Resources\drawable\ic25.png" />
    <AndroidResource Include="Resources\drawable\ic26.png" />
    <AndroidResource Include="Resources\drawable\ic27.png" />
    <AndroidResource Include="Resources\drawable\ic28.png" />
    <AndroidResource Include="Resources\drawable\ic29.png" />
    <AndroidResource Include="Resources\drawable\ic30.png" />
    <AndroidResource Include="Resources\drawable\ic31.png" />
    <AndroidResource Include="Resources\drawable\ic32.png" />
    <AndroidResource Include="Resources\drawable\ic33.png" />
    <AndroidResource Include="Resources\drawable\ic34.png" />
    <AndroidResource Include="Resources\drawable\ic35.png" />
    <AndroidResource Include="Resources\drawable\ic36.png" />
    <AndroidResource Include="Resources\drawable\ic37.png" />
    <AndroidResource Include="Resources\drawable\ic38.png" />
    <AndroidResource Include="Resources\drawable\ic39.png" />
    <AndroidResource Include="Resources\drawable\ic40.png" />
    <AndroidResource Include="Resources\drawable\ic41.png" />
    <AndroidResource Include="Resources\drawable\ic42.png" />
    <AndroidResource Include="Resources\drawable\ic43.png" />
    <AndroidResource Include="Resources\drawable\ic44.png" />
    <AndroidResource Include="Resources\drawable\ic45.png" />
    <AndroidResource Include="Resources\drawable\ic46.png" />
    <AndroidResource Include="Resources\drawable\ic47.png" />
    <AndroidResource Include="Resources\drawable\ic48.png" />
    <AndroidResource Include="Resources\drawable\ic49.png" />
    <AndroidResource Include="Resources\drawable\ic50.png" />
    <AndroidResource Include="Resources\drawable\ic51.png" />
    <AndroidResource Include="Resources\drawable\ic52.png" />
    <AndroidResource Include="Resources\drawable\ic53.png" />
    <AndroidResource Include="Resources\drawable\ic54.png" />
    <AndroidResource Include="Resources\drawable\ic55.png" />
    <AndroidResource Include="Resources\drawable\ic56.png" />
    <AndroidResource Include="Resources\drawable\ic57.png" />
    <AndroidResource Include="Resources\drawable\ic58.png" />
    <AndroidResource Include="Resources\drawable\ic59.png" />
    <AndroidResource Include="Resources\drawable\ic60.png" />
    <AndroidResource Include="Resources\drawable\ic61.png" />
    <AndroidResource Include="Resources\drawable\ic62.png" />
    <AndroidResource Include="Resources\drawable\ic63.png" />
    <AndroidResource Include="Resources\drawable\ic64.png" />
    <AndroidResource Include="Resources\drawable\ic65.png" />
    <AndroidResource Include="Resources\drawable\ic66.png" />
    <AndroidResource Include="Resources\drawable\ic67.png" />
    <AndroidResource Include="Resources\drawable\ic68.png" />
    <AndroidResource Include="Resources\drawable\ic99_blank.png" />
    <AndroidResource Include="Resources\drawable\ic_launcher_folder_small.png" />
    <AndroidResource Include="Resources\drawable\notify.png" />
    <AndroidResource Include="Resources\layout\about.xml">
      <SubType>Designer</SubType>
    </AndroidResource>
    <AndroidResource Include="Resources\layout\database_settings.xml" />
    <AndroidResource Include="Resources\layout\entry_edit.xml" />
    <AndroidResource Include="Resources\layout\entry_list_entry.xml" />
    <AndroidResource Include="Resources\layout\entry_section.xml" />
    <AndroidResource Include="Resources\layout\entry_view.xml" />
    <AndroidResource Include="Resources\layout\entry_view_contents.xml" />
    <AndroidResource Include="Resources\layout\file_row.xml" />
    <AndroidResource Include="Resources\layout\file_selection.xml" />
    <AndroidResource Include="Resources\layout\file_selection_filename.xml" />
    <AndroidResource Include="Resources\layout\file_selection_no_recent.xml" />
    <AndroidResource Include="Resources\layout\generate_password.xml">
      <SubType>Designer</SubType>
    </AndroidResource>
    <AndroidResource Include="Resources\layout\group_add_entry.xml" />
    <AndroidResource Include="Resources\layout\group_edit.xml" />
    <AndroidResource Include="Resources\layout\group_empty.xml" />
    <AndroidResource Include="Resources\layout\group_list_entry.xml" />
    <AndroidResource Include="Resources\layout\icon.xml" />
    <AndroidResource Include="Resources\layout\icon_picker.xml" />
    <AndroidResource Include="Resources\layout\password.xml">
      <SubType>Designer</SubType>
    </AndroidResource>
    <AndroidResource Include="Resources\layout\set_password.xml" />
    <AndroidResource Include="Resources\menu\entry.xml" />
    <AndroidResource Include="Resources\menu\entry_edit.xml" />
    <AndroidResource Include="Resources\menu\fileselect.xml" />
    <AndroidResource Include="Resources\menu\group.xml" />
    <AndroidResource Include="Resources\menu\password.xml" />
    <AndroidResource Include="Resources\values\colors.xml" />
    <AndroidResource Include="Resources\values\config.xml" />
    <AndroidResource Include="Resources\values\styles.xml">
      <SubType>Designer</SubType>
    </AndroidResource>
    <AndroidResource Include="Resources\xml\preferences.xml">
      <SubType>Designer</SubType>
    </AndroidResource>
    <AndroidResource Include="Resources\values\strings.xml">
      <SubType>Designer</SubType>
    </AndroidResource>
    <AndroidResource Include="Resources\drawable\ic_launcher.png" />
    <AndroidResource Include="Resources\drawable-hdpi\ic00.png" />
    <AndroidResource Include="Resources\drawable-hdpi\ic01.png" />
    <AndroidResource Include="Resources\drawable-hdpi\ic02.png" />
    <AndroidResource Include="Resources\drawable-hdpi\ic03.png" />
    <AndroidResource Include="Resources\drawable-hdpi\ic04.png" />
    <AndroidResource Include="Resources\drawable-hdpi\ic05.png" />
    <AndroidResource Include="Resources\drawable-hdpi\ic06.png" />
    <AndroidResource Include="Resources\drawable-hdpi\ic07.png" />
    <AndroidResource Include="Resources\drawable-hdpi\ic08.png" />
    <AndroidResource Include="Resources\drawable-hdpi\ic09.png" />
    <AndroidResource Include="Resources\drawable-hdpi\ic10.png" />
    <AndroidResource Include="Resources\drawable-hdpi\ic11.png" />
    <AndroidResource Include="Resources\drawable-hdpi\ic12.png" />
    <AndroidResource Include="Resources\drawable-hdpi\ic13.png" />
    <AndroidResource Include="Resources\drawable-hdpi\ic14.png" />
    <AndroidResource Include="Resources\drawable-hdpi\ic15.png" />
    <AndroidResource Include="Resources\drawable-hdpi\ic16.png" />
    <AndroidResource Include="Resources\drawable-hdpi\ic17.png" />
    <AndroidResource Include="Resources\drawable-hdpi\ic18.png" />
    <AndroidResource Include="Resources\drawable-hdpi\ic19.png" />
    <AndroidResource Include="Resources\drawable-hdpi\ic20.png" />
    <AndroidResource Include="Resources\drawable-hdpi\ic21.png" />
    <AndroidResource Include="Resources\drawable-hdpi\ic22.png" />
    <AndroidResource Include="Resources\drawable-hdpi\ic23.png" />
    <AndroidResource Include="Resources\drawable-hdpi\ic24.png" />
    <AndroidResource Include="Resources\drawable-hdpi\ic25.png" />
    <AndroidResource Include="Resources\drawable-hdpi\ic26.png" />
    <AndroidResource Include="Resources\drawable-hdpi\ic27.png" />
    <AndroidResource Include="Resources\drawable-hdpi\ic28.png" />
    <AndroidResource Include="Resources\drawable-hdpi\ic29.png" />
    <AndroidResource Include="Resources\drawable-hdpi\ic30.png" />
    <AndroidResource Include="Resources\drawable-hdpi\ic31.png" />
    <AndroidResource Include="Resources\drawable-hdpi\ic32.png" />
    <AndroidResource Include="Resources\drawable-hdpi\ic33.png" />
    <AndroidResource Include="Resources\drawable-hdpi\ic34.png" />
    <AndroidResource Include="Resources\drawable-hdpi\ic35.png" />
    <AndroidResource Include="Resources\drawable-hdpi\ic36.png" />
    <AndroidResource Include="Resources\drawable-hdpi\ic37.png" />
    <AndroidResource Include="Resources\drawable-hdpi\ic38.png" />
    <AndroidResource Include="Resources\drawable-hdpi\ic39.png" />
    <AndroidResource Include="Resources\drawable-hdpi\ic40.png" />
    <AndroidResource Include="Resources\drawable-hdpi\ic41.png" />
    <AndroidResource Include="Resources\drawable-hdpi\ic42.png" />
    <AndroidResource Include="Resources\drawable-hdpi\ic43.png" />
    <AndroidResource Include="Resources\drawable-hdpi\ic44.png" />
    <AndroidResource Include="Resources\drawable-hdpi\ic45.png" />
    <AndroidResource Include="Resources\drawable-hdpi\ic46.png" />
    <AndroidResource Include="Resources\drawable-hdpi\ic47.png" />
    <AndroidResource Include="Resources\drawable-hdpi\ic48.png" />
    <AndroidResource Include="Resources\drawable-hdpi\ic49.png" />
    <AndroidResource Include="Resources\drawable-hdpi\ic50.png" />
    <AndroidResource Include="Resources\drawable-hdpi\ic51.png" />
    <AndroidResource Include="Resources\drawable-hdpi\ic52.png" />
    <AndroidResource Include="Resources\drawable-hdpi\ic53.png" />
    <AndroidResource Include="Resources\drawable-hdpi\ic54.png" />
    <AndroidResource Include="Resources\drawable-hdpi\ic55.png" />
    <AndroidResource Include="Resources\drawable-hdpi\ic56.png" />
    <AndroidResource Include="Resources\drawable-hdpi\ic57.png" />
    <AndroidResource Include="Resources\drawable-hdpi\ic58.png" />
    <AndroidResource Include="Resources\drawable-hdpi\ic59.png" />
    <AndroidResource Include="Resources\drawable-hdpi\ic60.png" />
    <AndroidResource Include="Resources\drawable-hdpi\ic61.png" />
    <AndroidResource Include="Resources\drawable-hdpi\ic62.png" />
    <AndroidResource Include="Resources\drawable-hdpi\ic63.png" />
    <AndroidResource Include="Resources\drawable-hdpi\ic64.png" />
    <AndroidResource Include="Resources\drawable-hdpi\ic65.png" />
    <AndroidResource Include="Resources\drawable-hdpi\ic66.png" />
    <AndroidResource Include="Resources\drawable-hdpi\ic67.png" />
    <AndroidResource Include="Resources\drawable-hdpi\ic68.png" />
    <AndroidResource Include="Resources\drawable-hdpi\ic99_blank.png" />
    <AndroidResource Include="Resources\drawable-hdpi\notify.png" />
    <AndroidResource Include="Resources\drawable-hdpi\ic_launcher.png" />
    <AndroidResource Include="Resources\drawable-ldpi\ic00.png" />
    <AndroidResource Include="Resources\drawable-ldpi\ic01.png" />
    <AndroidResource Include="Resources\drawable-ldpi\ic02.png" />
    <AndroidResource Include="Resources\drawable-ldpi\ic03.png" />
    <AndroidResource Include="Resources\drawable-ldpi\ic04.png" />
    <AndroidResource Include="Resources\drawable-ldpi\ic05.png" />
    <AndroidResource Include="Resources\drawable-ldpi\ic06.png" />
    <AndroidResource Include="Resources\drawable-ldpi\ic07.png" />
    <AndroidResource Include="Resources\drawable-ldpi\ic08.png" />
    <AndroidResource Include="Resources\drawable-ldpi\ic09.png" />
    <AndroidResource Include="Resources\drawable-ldpi\ic10.png" />
    <AndroidResource Include="Resources\drawable-ldpi\ic11.png" />
    <AndroidResource Include="Resources\drawable-ldpi\ic12.png" />
    <AndroidResource Include="Resources\drawable-ldpi\ic13.png" />
    <AndroidResource Include="Resources\drawable-ldpi\ic14.png" />
    <AndroidResource Include="Resources\drawable-ldpi\ic15.png" />
    <AndroidResource Include="Resources\drawable-ldpi\ic16.png" />
    <AndroidResource Include="Resources\drawable-ldpi\ic17.png" />
    <AndroidResource Include="Resources\drawable-ldpi\ic18.png" />
    <AndroidResource Include="Resources\drawable-ldpi\ic19.png" />
    <AndroidResource Include="Resources\drawable-ldpi\ic20.png" />
    <AndroidResource Include="Resources\drawable-ldpi\ic21.png" />
    <AndroidResource Include="Resources\drawable-ldpi\ic22.png" />
    <AndroidResource Include="Resources\drawable-ldpi\ic23.png" />
    <AndroidResource Include="Resources\drawable-ldpi\ic24.png" />
    <AndroidResource Include="Resources\drawable-ldpi\ic25.png" />
    <AndroidResource Include="Resources\drawable-ldpi\ic26.png" />
    <AndroidResource Include="Resources\drawable-ldpi\ic27.png" />
    <AndroidResource Include="Resources\drawable-ldpi\ic28.png" />
    <AndroidResource Include="Resources\drawable-ldpi\ic29.png" />
    <AndroidResource Include="Resources\drawable-ldpi\ic30.png" />
    <AndroidResource Include="Resources\drawable-ldpi\ic31.png" />
    <AndroidResource Include="Resources\drawable-ldpi\ic32.png" />
    <AndroidResource Include="Resources\drawable-ldpi\ic33.png" />
    <AndroidResource Include="Resources\drawable-ldpi\ic34.png" />
    <AndroidResource Include="Resources\drawable-ldpi\ic35.png" />
    <AndroidResource Include="Resources\drawable-ldpi\ic36.png" />
    <AndroidResource Include="Resources\drawable-ldpi\ic37.png" />
    <AndroidResource Include="Resources\drawable-ldpi\ic38.png" />
    <AndroidResource Include="Resources\drawable-ldpi\ic39.png" />
    <AndroidResource Include="Resources\drawable-ldpi\ic40.png" />
    <AndroidResource Include="Resources\drawable-ldpi\ic41.png" />
    <AndroidResource Include="Resources\drawable-ldpi\ic42.png" />
    <AndroidResource Include="Resources\drawable-ldpi\ic43.png" />
    <AndroidResource Include="Resources\drawable-ldpi\ic44.png" />
    <AndroidResource Include="Resources\drawable-ldpi\ic45.png" />
    <AndroidResource Include="Resources\drawable-ldpi\ic46.png" />
    <AndroidResource Include="Resources\drawable-ldpi\ic47.png" />
    <AndroidResource Include="Resources\drawable-ldpi\ic48.png" />
    <AndroidResource Include="Resources\drawable-ldpi\ic49.png" />
    <AndroidResource Include="Resources\drawable-ldpi\ic50.png" />
    <AndroidResource Include="Resources\drawable-ldpi\ic51.png" />
    <AndroidResource Include="Resources\drawable-ldpi\ic52.png" />
    <AndroidResource Include="Resources\drawable-ldpi\ic53.png" />
    <AndroidResource Include="Resources\drawable-ldpi\ic54.png" />
    <AndroidResource Include="Resources\drawable-ldpi\ic55.png" />
    <AndroidResource Include="Resources\drawable-ldpi\ic56.png" />
    <AndroidResource Include="Resources\drawable-ldpi\ic57.png" />
    <AndroidResource Include="Resources\drawable-ldpi\ic58.png" />
    <AndroidResource Include="Resources\drawable-ldpi\ic59.png" />
    <AndroidResource Include="Resources\drawable-ldpi\ic60.png" />
    <AndroidResource Include="Resources\drawable-ldpi\ic61.png" />
    <AndroidResource Include="Resources\drawable-ldpi\ic62.png" />
    <AndroidResource Include="Resources\drawable-ldpi\ic63.png" />
    <AndroidResource Include="Resources\drawable-ldpi\ic64.png" />
    <AndroidResource Include="Resources\drawable-ldpi\ic65.png" />
    <AndroidResource Include="Resources\drawable-ldpi\ic66.png" />
    <AndroidResource Include="Resources\drawable-ldpi\ic67.png" />
    <AndroidResource Include="Resources\drawable-ldpi\ic68.png" />
    <AndroidResource Include="Resources\drawable-ldpi\ic99_blank.png" />
    <AndroidResource Include="Resources\drawable-ldpi\notify.png" />
    <AndroidResource Include="Resources\drawable-mdpi\ic_launcher.png" />
    <AndroidResource Include="Resources\drawable-xhdpi\ic_launcher.png" />
    <AndroidResource Include="Resources\drawable-xxhdpi\ic_launcher.png" />
    <AndroidResource Include="Resources\drawable\ic_action_eye_open.png" />
    <AndroidResource Include="Resources\drawable-hdpi\ic_action_eye_open.png" />
    <AndroidResource Include="Resources\drawable-mdpi\ic_action_eye_open.png" />
    <AndroidResource Include="Resources\layout\search.xml" />
    <AndroidResource Include="Resources\drawable\ic_action_search.png" />
    <AndroidResource Include="Resources\drawable-hdpi\ic_action_search.png" />
    <AndroidResource Include="Resources\drawable-mdpi\ic_action_search.png" />
    <AndroidResource Include="Resources\drawable\navigation_previous_item.png" />
    <AndroidResource Include="Resources\drawable-mdpi\navigation_previous_item.png" />
    <AndroidResource Include="Resources\drawable-hdpi\navigation_previous_item.png" />
    <AndroidResource Include="Resources\drawable-xhdpi\navigation_previous_item.png" />
    <AndroidResource Include="Resources\drawable\EntryFieldHeaderBackground.xml" />
    <AndroidResource Include="Resources\drawable\navigation_accept.png" />
    <AndroidResource Include="Resources\drawable-hdpi\navigation_accept.png" />
    <AndroidResource Include="Resources\drawable-mdpi\navigation_accept.png" />
    <AndroidResource Include="Resources\drawable-xhdpi\navigation_accept.png" />
    <AndroidResource Include="Resources\drawable\navigation_accept_dark.png" />
    <AndroidResource Include="Resources\drawable-hdpi\navigation_accept_dark.png" />
    <AndroidResource Include="Resources\drawable-mdpi\navigation_accept_dark.png" />
    <AndroidResource Include="Resources\drawable-xhdpi\navigation_accept_dark.png" />
    <AndroidResource Include="Resources\drawable\navigation_previous_item_dark.png" />
    <AndroidResource Include="Resources\drawable-hdpi\navigation_previous_item_dark.png" />
    <AndroidResource Include="Resources\drawable-mdpi\navigation_previous_item_dark.png" />
    <AndroidResource Include="Resources\drawable-xhdpi\navigation_previous_item_dark.png" />
    <AndroidResource Include="Resources\drawable\device_access_new_account.png" />
    <AndroidResource Include="Resources\drawable\BlueButton.xml" />
    <AndroidResource Include="Resources\drawable\GreenButton.xml" />
    <AndroidResource Include="Resources\drawable\btn_new_group.png" />
    <AndroidResource Include="Resources\drawable\btn_new_group_dark.png" />
    <AndroidResource Include="Resources\layout\StartScreenButtons.xml" />
    <AndroidResource Include="Resources\drawable\YellowButton.xml" />
    <AndroidResource Include="Resources\drawable\RedButton.xml" />
    <AndroidResource Include="Resources\drawable\ic_menu_view.png" />
    <AndroidResource Include="Resources\layout\QuickUnlock.xml" />
    <AndroidResource Include="Resources\layout\url_credentials.xml" />
    <AndroidResource Include="Resources\drawable\section_header.xml" />
    <AndroidResource Include="Resources\drawable\extra_string_header.xml" />
    <AndroidResource Include="Resources\layout\entry_edit_section.xml">
      <SubType>Designer</SubType>
    </AndroidResource>
    <AndroidResource Include="Resources\values-af\strings.xml" />
    <AndroidResource Include="Resources\values-ar\strings.xml">
      <SubType>Designer</SubType>
    </AndroidResource>
    <AndroidResource Include="Resources\values-el\strings.xml" />
    <AndroidResource Include="Resources\values-fi\strings.xml" />
    <AndroidResource Include="Resources\values-in\strings.xml" />
    <AndroidResource Include="Resources\values-iw\strings.xml" />
    <AndroidResource Include="Resources\values-ko\strings.xml" />
    <AndroidResource Include="Resources\values-no\strings.xml" />
    <AndroidResource Include="Resources\values-pt-rPT\strings.xml" />
    <AndroidResource Include="Resources\values-ro\strings.xml" />
    <AndroidResource Include="Resources\values-sl\strings.xml" />
    <AndroidResource Include="Resources\values-sr\strings.xml" />
    <AndroidResource Include="Resources\values-sv\strings.xml" />
    <AndroidResource Include="Resources\values-tr\strings.xml" />
    <AndroidResource Include="Resources\values-vi\strings.xml" />
    <AndroidResource Include="Resources\values-de\strings.xml" />
    <AndroidResource Include="Resources\values-ca\strings.xml" />
    <AndroidResource Include="Resources\values-cs\strings.xml" />
    <AndroidResource Include="Resources\values-da\strings.xml" />
    <AndroidResource Include="Resources\values-es\strings.xml" />
    <AndroidResource Include="Resources\values-fr\strings.xml" />
    <AndroidResource Include="Resources\values-hu\strings.xml" />
    <AndroidResource Include="Resources\values-it\strings.xml" />
    <AndroidResource Include="Resources\values-ja\strings.xml" />
    <AndroidResource Include="Resources\values-nl\strings.xml" />
    <AndroidResource Include="Resources\values-nn\strings.xml" />
    <AndroidResource Include="Resources\values-pl\strings.xml" />
    <AndroidResource Include="Resources\values-pt-rBR\strings.xml" />
    <AndroidResource Include="Resources\values-ru\strings.xml" />
    <AndroidResource Include="Resources\values-sk\strings.xml" />
    <AndroidResource Include="Resources\values-uk\strings.xml" />
    <AndroidResource Include="Resources\values-zh-rCN\strings.xml" />
    <AndroidResource Include="Resources\values-zh-rTW\strings.xml" />
    <AndroidResource Include="Resources\drawable\ic_launcher_gray.png" />
    <AndroidResource Include="Resources\drawable-hdpi\notify_keyboard.png" />
    <AndroidResource Include="Resources\drawable\notify_keyboard.png" />
    <AndroidResource Include="Resources\drawable\ic_menu_add_field_holo_light.png" />
    <AndroidResource Include="Resources\drawable\ic_menu_remove_field_holo_light.png" />
    <AndroidResource Include="Resources\drawable\navigation_cancel.png" />
    <AndroidResource Include="Resources\layout\InViewButton.xml" />
    <AndroidResource Include="Resources\drawable\collections_collection.png" />
    <AndroidResource Include="Resources\drawable\collections_new_label.png" />
    <AndroidResource Include="Resources\drawable\location_web_site.png" />
    <AndroidResource Include="Resources\drawable-hdpi\collections_collection.png" />
    <AndroidResource Include="Resources\drawable-hdpi\location_web_site.png" />
    <AndroidResource Include="Resources\drawable-hdpi\collections_new_label.png" />
    <AndroidResource Include="Resources\drawable-ldpi\collections_collection.png" />
    <AndroidResource Include="Resources\drawable-ldpi\collections_new_label.png" />
    <AndroidResource Include="Resources\drawable-ldpi\location_web_site.png" />
    <AndroidResource Include="Resources\drawable-mdpi\collections_collection.png" />
    <AndroidResource Include="Resources\drawable-mdpi\collections_new_label.png" />
    <AndroidResource Include="Resources\drawable-mdpi\location_web_site.png" />
    <AndroidResource Include="Resources\layout\file_selection_buttons.xml" />
    <AndroidResource Include="Resources\drawable\device_access_not_secure.png" />
    <AndroidResource Include="Resources\drawable-hdpi\device_access_not_secure.png" />
    <AndroidResource Include="Resources\drawable-hdpi\ic_menu_remove_field_holo_light.png" />
    <AndroidResource Include="Resources\drawable-ldpi\device_access_not_secure.png" />
    <AndroidResource Include="Resources\drawable-ldpi\ic_menu_remove_field_holo_light.png" />
    <AndroidResource Include="Resources\drawable-mdpi\device_access_not_secure.png" />
    <AndroidResource Include="Resources\layout\entry_view_test.xml" />
    <AndroidResource Include="Resources\layout\entry_extrastring_title.xml" />
    <AndroidResource Include="Resources\layout\entry_extrastring_value.xml" />
    <AndroidResource Include="Resources\values-nb\strings.xml" />
    <AndroidResource Include="Resources\anim\anim_enter.xml" />
    <AndroidResource Include="Resources\anim\anim_leave.xml" />
    <AndroidResource Include="Resources\anim\anim_enter_back.xml" />
    <AndroidResource Include="Resources\anim\anim_leave_back.xml" />
    <AndroidResource Include="Resources\layout\searchurlresults.xml" />
    <AndroidResource Include="Resources\layout\searchurlresults_empty.xml" />
  </ItemGroup>
  <Import Project="$(MSBuildExtensionsPath)\Novell\Novell.MonoDroid.CSharp.targets" />
  <ItemGroup>
    <Folder Include="libs\" />
    <Folder Include="Resources\color\" />
    <Folder Include="SupportLib\" />
  </ItemGroup>
  <ItemGroup>
    <ProjectReference Include="..\AndroidFileChooserBinding\AndroidFileChooserBinding.csproj">
      <Project>{3c0f7fe5-639f-4422-a087-8b26cf862d1b}</Project>
      <Name>AndroidFileChooserBinding</Name>
    </ProjectReference>
<<<<<<< HEAD
    <ProjectReference Include="..\JavaFileStorageBindings\JavaFileStorageBindings.csproj">
      <Project>{48574278-4779-4b3a-a9e4-9cf1bc285d0b}</Project>
      <Name>JavaFileStorageBindings</Name>
=======
    <ProjectReference Include="..\AppCompatV7Binding\AppCompatV7Binding.csproj">
      <Project>{23233a28-d74f-4bf8-b4d8-834060840bd7}</Project>
      <Name>AppCompatV7Binding</Name>
>>>>>>> 7b4d3c5c
    </ProjectReference>
    <ProjectReference Include="..\KeePassLib2Android\KeePassLib2Android.csproj">
      <Project>{545B4A6B-8BBA-4FBE-92FC-4AC060122A54}</Project>
      <Name>KeePassLib2Android</Name>
    </ProjectReference>
    <ProjectReference Include="..\Kp2aBusinessLogic\Kp2aBusinessLogic.csproj">
      <Project>{53A9CB7F-6553-4BC0-B56B-9410BB2E59AA}</Project>
      <Name>Kp2aBusinessLogic</Name>
    </ProjectReference>
    <ProjectReference Include="..\KP2AKdbLibraryBinding\KP2AKdbLibraryBinding.csproj">
      <Project>{70d3844a-d9fa-4a64-b205-a84c6a822196}</Project>
      <Name>KP2AKdbLibraryBinding</Name>
    </ProjectReference>
    <ProjectReference Include="..\Kp2aKeyboardBinding\Kp2aKeyboardBinding.csproj">
      <Project>{a8779d4d-7c49-4c2f-82bd-2cdc448391da}</Project>
      <Name>Kp2aKeyboardBinding</Name>
    </ProjectReference>
    <ProjectReference Include="..\PluginSdkBinding\PluginSdkBinding.csproj">
      <Project>{3da3911e-36de-465e-8f15-f1991b6437e5}</Project>
      <Name>PluginSdkBinding</Name>
    </ProjectReference>
    <ProjectReference Include="..\TwofishCipher\TwofishCipher.csproj">
      <Project>{5cf675a5-9bee-4720-bed9-d5bf14a2ebf9}</Project>
      <Name>TwofishCipher</Name>
    </ProjectReference>
  </ItemGroup>
  <ProjectExtensions>
    <MonoDevelop>
      <Properties>
        <Policies>
          <StandardHeader Text="&#xA; ${FileName}&#xA; &#xA; Author:&#xA;      ${AuthorName} &lt;${AuthorEmail}&gt;&#xA;&#xA; Copyright (c) ${Year} ${CopyrightHolder}&#xA;&#xA; This program is free software; you can redistribute it and/or modify&#xA; it under the terms of the GNU General Public License as published by&#xA; the Free Software Foundation; either version 2 of the License, or&#xA; (at your option) any later version.&#xA;&#xA; This program is distributed in the hope that it will be useful,&#xA; but WITHOUT ANY WARRANTY; without even the implied warranty of&#xA; MERCHANTABILITY or FITNESS FOR A PARTICULAR PURPOSE. See the&#xA; GNU General Public License for more details.&#xA; &#xA; You should have received a copy of the GNU General Public License&#xA; along with this program; if not, write to the Free Software&#xA; Foundation, Inc., 59 Temple Place, Suite 330, Boston, MA 02111-1307 USA&#xA;" IncludeInNewFiles="True" />
        </Policies>
      </Properties>
    </MonoDevelop>
  </ProjectExtensions>
  <ItemGroup>
    <AndroidResource Include="Resources\drawable\ic_launcher_offline.png" />
  </ItemGroup>
  <ItemGroup>
    <AndroidResource Include="Resources\drawable-hdpi\ic_launcher_offline.png" />
  </ItemGroup>
  <ItemGroup>
    <AndroidResource Include="Resources\drawable-mdpi\ic_launcher_offline.png" />
  </ItemGroup>
  <ItemGroup>
    <AndroidResource Include="Resources\drawable-xhdpi\ic_launcher_offline.png" />
  </ItemGroup>
  <ItemGroup>
    <AndroidResource Include="Resources\drawable-xxhdpi\ic_launcher_offline.png" />
  </ItemGroup>
  <ItemGroup>
    <AndroidResource Include="Resources\xml\searchable_offline.xml">
      <SubType>Designer</SubType>
    </AndroidResource>
  </ItemGroup>
  <ItemGroup>
    <AndroidResource Include="Resources\drawable\ic_unlocked_gray.png" />
  </ItemGroup>
  <ItemGroup>
    <AndroidResource Include="Resources\drawable-mdpi\ic_launcher_red.png" />
  </ItemGroup>
  <ItemGroup>
    <AndroidResource Include="Resources\drawable-xhdpi\ic_launcher_red.png" />
  </ItemGroup>
  <ItemGroup>
    <AndroidResource Include="Resources\drawable-xxhdpi\ic_launcher_red.png" />
  </ItemGroup>
  <ItemGroup>
    <AndroidResource Include="Resources\drawable-hdpi\ic_launcher_red.png" />
  </ItemGroup>
  <ItemGroup>
    <AndroidResource Include="Resources\drawable\ic_launcher_red.png" />
  </ItemGroup>
  <ItemGroup>
    <AndroidResource Include="Resources\values\dimens.xml" />
  </ItemGroup>
  <ItemGroup>
    <AndroidResource Include="Resources\drawable\transparent.png" />
  </ItemGroup>
  <ItemGroup>
    <AndroidResource Include="Resources\layout\donate_bday.xml" />
  </ItemGroup>
  <ItemGroup>
    <AndroidResource Include="Resources\layout\donate_bdaymissed.xml" />
  </ItemGroup>
  <ItemGroup>
    <AndroidResource Include="Resources\layout\donate.xml" />
  </ItemGroup>
  <ItemGroup>
    <AndroidResource Include="Resources\drawable\oktoberfest.png" />
  </ItemGroup>
  <ItemGroup>
    <AndroidResource Include="Resources\drawable\donate_cake.png" />
  </ItemGroup>
  <ItemGroup>
    <AndroidResource Include="Resources\layout\filestorage_selection.xml" />
  </ItemGroup>
  <ItemGroup>
    <AndroidResource Include="Resources\layout\filestorage_selection_listitem.xml" />
  </ItemGroup>
  <ItemGroup>
    <AndroidResource Include="Resources\drawable\ic_storage_dropbox.png" />
  </ItemGroup>
  <ItemGroup>
    <AndroidResource Include="Resources\drawable\ic_storage_ftp.png" />
  </ItemGroup>
  <ItemGroup>
    <AndroidResource Include="Resources\drawable\ic_storage_gdrive.png" />
  </ItemGroup>
  <ItemGroup>
    <AndroidResource Include="Resources\drawable-hdpi\ic_storage_dropbox.png" />
  </ItemGroup>
  <ItemGroup>
    <AndroidResource Include="Resources\drawable-hdpi\ic_storage_ftp.png" />
  </ItemGroup>
  <ItemGroup>
    <AndroidResource Include="Resources\drawable-hdpi\ic_storage_gdrive.png" />
  </ItemGroup>
  <ItemGroup>
    <AndroidResource Include="Resources\drawable\ic_storage_https.png" />
  </ItemGroup>
  <ItemGroup>
    <AndroidResource Include="Resources\drawable\ic_storage_http.png" />
  </ItemGroup>
  <ItemGroup>
    <AndroidResource Include="Resources\drawable-hdpi\ic_storage_https.png" />
  </ItemGroup>
  <ItemGroup>
    <AndroidResource Include="Resources\drawable-hdpi\ic_storage_http.png" />
  </ItemGroup>
  <ItemGroup>
    <AndroidResource Include="Resources\drawable\ic_storage_androidget.png" />
  </ItemGroup>
  <ItemGroup>
    <AndroidResource Include="Resources\drawable\ic_storage_androidsend.png" />
  </ItemGroup>
  <ItemGroup>
    <AndroidResource Include="Resources\drawable-hdpi\ic_storage_androidget.png" />
  </ItemGroup>
  <ItemGroup>
    <AndroidResource Include="Resources\drawable-hdpi\ic_storage_androidsend.png" />
  </ItemGroup>
  <ItemGroup>
    <AndroidResource Include="Resources\drawable-hdpi\ic_storage_file.png" />
  </ItemGroup>
  <ItemGroup>
    <AndroidResource Include="Resources\drawable\ic_storage_file.png" />
  </ItemGroup>
  <ItemGroup>
    <AndroidResource Include="Resources\drawable\ic_keepass2android.png" />
  </ItemGroup>
  <ItemGroup>
    <AndroidResource Include="Resources\drawable\ic_keepass2android_nonet.png" />
  </ItemGroup>
  <ItemGroup>
    <AndroidResource Include="Resources\layout\create_database.xml">
      <SubType>Designer</SubType>
    </AndroidResource>
  </ItemGroup>
  <ItemGroup>
    <AndroidResource Include="Resources\layout\text_with_help.xml" />
  </ItemGroup>
  <ItemGroup>
    <XamarinComponentReference Include="googleplayservicesfroyo">
      <Version>9.0</Version>
      <Visible>False</Visible>
    </XamarinComponentReference>
  </ItemGroup>
  <ItemGroup>
    <AndroidResource Include="Resources\drawable\ic_storage_skydrive.png" />
  </ItemGroup>
  <ItemGroup>
    <AndroidResource Include="Resources\drawable-hdpi\ic_storage_skydrive.png" />
  </ItemGroup>
  <ItemGroup>
    <AndroidResource Include="Resources\drawable\ic_storage_dropboxKP2A.png" />
  </ItemGroup>
  <ItemGroup>
    <AndroidResource Include="Resources\drawable-hdpi\ic_storage_dropboxKP2A.png" />
  </ItemGroup>
  <ItemGroup>
    <AndroidResource Include="Resources\layout\filestorage_selection_listitem_kp2a.xml" />
  </ItemGroup>
  <ItemGroup>
    <AndroidResource Include="Resources\drawable-hdpi\ic_storage_sftp.png" />
  </ItemGroup>
  <ItemGroup>
    <AndroidResource Include="Resources\drawable\ic_storage_sftp.png" />
  </ItemGroup>
  <ItemGroup>
    <AndroidResource Include="Resources\drawable-hdpi\device_access_new_account.png" />
  </ItemGroup>
  <ItemGroup>
    <AndroidResource Include="Resources\drawable\btn_new_group_holodark.png" />
  </ItemGroup>
  <ItemGroup>
    <AndroidResource Include="Resources\drawable\ic_menu_add_field_holodark.png" />
  </ItemGroup>
  <ItemGroup>
    <AndroidResource Include="Resources\drawable\ic_menu_remove_field_holodark.png" />
  </ItemGroup>
  <ItemGroup>
    <AndroidResource Include="Resources\drawable-hdpi\btn_new_group.png" />
  </ItemGroup>
  <ItemGroup>
    <AndroidResource Include="Resources\drawable-hdpi\btn_new_group_holodark.png" />
  </ItemGroup>
  <ItemGroup>
    <AndroidResource Include="Resources\drawable\collections_collection_holodark.png" />
  </ItemGroup>
  <ItemGroup>
    <AndroidResource Include="Resources\drawable\device_access_new_account_holodark.png" />
  </ItemGroup>
  <ItemGroup>
    <AndroidResource Include="Resources\drawable-hdpi\ic_menu_remove_field_holodark.png" />
  </ItemGroup>
  <ItemGroup>
    <AndroidResource Include="Resources\drawable\location_web_site_holodark.png" />
  </ItemGroup>
  <ItemGroup>
    <AndroidResource Include="Resources\values\attrs.xml" />
  </ItemGroup>
  <ItemGroup>
    <AndroidResource Include="Resources\drawable\navigation_cancel_holodark.png" />
  </ItemGroup>
  <ItemGroup>
    <AndroidResource Include="Resources\drawable\ic_action_search_holodark.png" />
  </ItemGroup>
  <ItemGroup>
    <AndroidResource Include="Resources\drawable-xhdpi\ic_action_search_holodark.png" />
  </ItemGroup>
  <ItemGroup>
    <AndroidResource Include="Resources\values-bg-rBG\strings.xml" />
  </ItemGroup>
  <ItemGroup>
<<<<<<< HEAD
    <AndroidResource Include="Resources\drawable\ic_launcher_gray_bday.png" />
  </ItemGroup>
  <ItemGroup>
    <TransformFile Include="Properties\AndroidManifest.xml" />
  </ItemGroup>
  <ItemGroup>
    <AndroidResource Include="Resources\drawable\collections_new_label_holodark.png" />
  </ItemGroup>
  <ItemGroup>
    <AndroidResource Include="Resources\drawable-xhdpi\ic_launcher_gray.png" />
  </ItemGroup>
  <ItemGroup>
    <AndroidResource Include="Resources\drawable-xhdpi\ic_launcher_gray_bday.png" />
  </ItemGroup>
  <ItemGroup>
    <AndroidResource Include="Resources\drawable-xhdpi\ic_unlocked_gray.png" />
  </ItemGroup>
  <ItemGroup>
    <AndroidResource Include="Resources\drawable-xxhdpi\ic_launcher_gray.png" />
  </ItemGroup>
  <ItemGroup>
    <AndroidResource Include="Resources\drawable-xxhdpi\ic_launcher_gray_bday.png" />
  </ItemGroup>
  <ItemGroup>
    <AndroidResource Include="Resources\drawable-xxhdpi\ic_unlocked_gray.png" />
  </ItemGroup>
  <ItemGroup>
    <AndroidResource Include="Resources\layout\ListViewPluginRow.xml" />
  </ItemGroup>
  <ItemGroup>
    <AndroidResource Include="Resources\layout\plugin_details.xml" />
  </ItemGroup>
  <ItemGroup>
    <AndroidResource Include="Resources\layout\plugin_list.xml" />
  </ItemGroup>
  <ItemGroup>
    <AndroidResource Include="Resources\layout\QuickUnlock_Unused.xml" />
  </ItemGroup>
  <ItemGroup>
    <AndroidResource Include="Resources\layout\SaveButton.xml" />
  </ItemGroup>
  <ItemGroup>
    <AndroidResource Include="Resources\values\styles_dark.xml" />
  </ItemGroup>
  <ItemGroup>
    <AndroidResource Include="Resources\values\styles_light.xml" />
  </ItemGroup>
  <ItemGroup>
    <AndroidResource Include="Resources\drawable\old_ic_launcher_gray.png" />
  </ItemGroup>
  <ItemGroup>
    <AndroidResource Include="Resources\drawable-hdpi\ic_launcher_gray.png" />
  </ItemGroup>
  <ItemGroup>
    <AndroidResource Include="Resources\drawable-hdpi\ic_launcher_gray_bday.png" />
  </ItemGroup>
  <ItemGroup>
    <AndroidResource Include="Resources\drawable-hdpi\ic_unlocked_gray.png" />
  </ItemGroup>
  <ItemGroup>
    <AndroidResource Include="Resources\drawable\vdots_holodark.png" />
  </ItemGroup>
  <ItemGroup>
    <AndroidResource Include="Resources\drawable\vdots.png" />
  </ItemGroup>
  <ItemGroup>
    <AndroidResource Include="Resources\drawable\ic_menu_copy_holo_light.png" />
  </ItemGroup>
  <ItemGroup>
    <AndroidResource Include="Resources\xml\searchable_debug.xml" />
  </ItemGroup>
  <ItemGroup>
    <AndroidResource Include="Resources\drawable-hdpi\device_access_new_account_holodark.png" />
=======
    <TransformFile Include="Properties\AndroidManifest.xml" />
>>>>>>> 7b4d3c5c
  </ItemGroup>
</Project><|MERGE_RESOLUTION|>--- conflicted
+++ resolved
@@ -85,6 +85,9 @@
     <Reference Include="System.Core" />
     <Reference Include="Mono.Android" />
     <Reference Include="Mono.Android.Support.v4" />
+    <Reference Include="GooglePlayServicesFroyoLib">
+      <HintPath>..\Components\googleplayservicesfroyo-9.0\lib\android\GooglePlayServicesFroyoLib.dll</HintPath>
+    </Reference>
   </ItemGroup>
   <ItemGroup>
     <Compile Include="addons\OtpKeyProv\EncodingUtil.cs" />
@@ -95,6 +98,7 @@
     <Compile Include="app\NoFileStorageFoundException.cs" />
     <Compile Include="app\OtpAuxCacheSupervisor.cs" />
     <Compile Include="AboutActivity.cs" />
+    <Compile Include="ChallengeInfo.cs" />
     <Compile Include="CreateDatabaseActivity.cs" />
     <Compile Include="CreateNewFilename.cs" />
     <Compile Include="EntryActivityClasses\CopyToClipboardPopupMenuIcon.cs" />
@@ -118,6 +122,7 @@
     <Compile Include="ChangeLog.cs" />
     <Compile Include="icons\DrawableFactory.cs" />
     <Compile Include="icons\Icons.cs" />
+    <Compile Include="KeeChallenge.cs" />
     <Compile Include="NfcOtpActivity.cs" />
     <Compile Include="pluginhost\PluginArrayAdapter.cs" />
     <Compile Include="pluginhost\PluginDatabase.cs" />
@@ -187,8 +192,6 @@
     <Compile Include="AttachmentContentProvider.cs" />
     <Compile Include="app\AppTask.cs" />
     <Compile Include="views\TextWithHelp.cs" />
-    <Compile Include="addons\KeeChallenge\KeeChallenge.cs" />
-    <Compile Include="addons\KeeChallenge\ChallengeInfo.cs" />
   </ItemGroup>
   <ItemGroup>
     <AndroidResource Include="Resources\xml\searchable.xml" />
@@ -273,10 +276,6 @@
     <None Include="Resources\layout-v14\entry_view_contents.xml">
       <Visible>False</Visible>
     </None>
-    <None Include="Properties\AndroidManifest_light.xml" />
-    <AndroidResource Include="Resources\drawable-hdpi\ic_action_search_holodark.png" />
-    <AndroidResource Include="Resources\drawable-v11\old_ic_launcher_gray.png" />
-    <AndroidResource Include="Resources\layout\sftp_credentials.axml" />
   </ItemGroup>
   <ItemGroup>
     <AndroidResource Include="Resources\drawable\ic00.png" />
@@ -663,15 +662,9 @@
       <Project>{3c0f7fe5-639f-4422-a087-8b26cf862d1b}</Project>
       <Name>AndroidFileChooserBinding</Name>
     </ProjectReference>
-<<<<<<< HEAD
     <ProjectReference Include="..\JavaFileStorageBindings\JavaFileStorageBindings.csproj">
       <Project>{48574278-4779-4b3a-a9e4-9cf1bc285d0b}</Project>
       <Name>JavaFileStorageBindings</Name>
-=======
-    <ProjectReference Include="..\AppCompatV7Binding\AppCompatV7Binding.csproj">
-      <Project>{23233a28-d74f-4bf8-b4d8-834060840bd7}</Project>
-      <Name>AppCompatV7Binding</Name>
->>>>>>> 7b4d3c5c
     </ProjectReference>
     <ProjectReference Include="..\KeePassLib2Android\KeePassLib2Android.csproj">
       <Project>{545B4A6B-8BBA-4FBE-92FC-4AC060122A54}</Project>
@@ -907,7 +900,6 @@
     <AndroidResource Include="Resources\values-bg-rBG\strings.xml" />
   </ItemGroup>
   <ItemGroup>
-<<<<<<< HEAD
     <AndroidResource Include="Resources\drawable\ic_launcher_gray_bday.png" />
   </ItemGroup>
   <ItemGroup>
@@ -981,8 +973,5 @@
   </ItemGroup>
   <ItemGroup>
     <AndroidResource Include="Resources\drawable-hdpi\device_access_new_account_holodark.png" />
-=======
-    <TransformFile Include="Properties\AndroidManifest.xml" />
->>>>>>> 7b4d3c5c
   </ItemGroup>
 </Project>