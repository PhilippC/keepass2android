﻿<?xml version="1.0" encoding="utf-8"?>
<Project DefaultTargets="Build" ToolsVersion="4.0" xmlns="http://schemas.microsoft.com/developer/msbuild/2003">
  <PropertyGroup>
    <Configuration Condition=" '$(Configuration)' == '' ">Debug</Configuration>
    <Platform Condition=" '$(Platform)' == '' ">AnyCPU</Platform>
    <ProjectGuid>{A6CF8A86-37C1-4197-80FE-519DE2C842F5}</ProjectGuid>
    <ProjectTypeGuids>{EFBA0AD7-5A72-4C68-AF49-83D382785DCF};{FAE04EC0-301F-11D3-BF4B-00C04F79EFBC}</ProjectTypeGuids>
    <OutputType>Library</OutputType>
    <RootNamespace>keepass2android</RootNamespace>
    <MonoAndroidResourcePrefix>Resources</MonoAndroidResourcePrefix>
    <MonoAndroidAssetsPrefix>Assets</MonoAndroidAssetsPrefix>
    <AndroidResgenClass>Resource</AndroidResgenClass>
    <AndroidApplication>True</AndroidApplication>
    <AndroidResgenFile>Resources\Resource.designer.cs</AndroidResgenFile>
    <AssemblyName>keepass2android</AssemblyName>
    <newfilesearch>OnLoad</newfilesearch>
    <AndroidManifest>Properties\AndroidManifest.xml</AndroidManifest>
    <TargetFrameworkVersion>v5.0</TargetFrameworkVersion>
    <MandroidI18n />
    <JavaMaximumHeapSize>1G</JavaMaximumHeapSize>
    <AndroidSupportedAbis>armeabi,armeabi-v7a,x86</AndroidSupportedAbis>
    <AndroidStoreUncompressedFileExtensions />
  </PropertyGroup>
  <PropertyGroup Condition=" '$(Configuration)|$(Platform)' == 'Debug|AnyCPU' ">
    <DebugSymbols>True</DebugSymbols>
    <DebugType>full</DebugType>
    <Optimize>false</Optimize>
    <OutputPath>bin\Debug</OutputPath>
    <DefineConstants>DEBUG;EXCLUDE_TWOFISH;_EXCLUDE_KEYBOARD;_EXCLUDE_FILECHOOSER;_EXCLUDE_JAVAFILESTORAGE;INCLUDE_KEYTRANSFORM</DefineConstants>
    <ErrorReport>prompt</ErrorReport>
    <WarningLevel>4</WarningLevel>
    <ConsolePause>False</ConsolePause>
    <CustomCommands>
      <CustomCommands>
        <Command type="BeforeBuild" command="UseManifestDebug.bat" />
      </CustomCommands>
    </CustomCommands>
    <EmbedAssembliesIntoApk>False</EmbedAssembliesIntoApk>
    <AndroidLinkSkip>
    </AndroidLinkSkip>
<<<<<<< HEAD
    <Debugger>Xamarin</Debugger>
    <DevInstrumentationEnabled>True</DevInstrumentationEnabled>
=======
    <AndroidStoreUncompressedFileExtensions>
    </AndroidStoreUncompressedFileExtensions>
    <JavaOptions>
    </JavaOptions>
    <MonoDroidExtraArgs>
    </MonoDroidExtraArgs>
>>>>>>> fad8dc8b
  </PropertyGroup>
  <PropertyGroup Condition=" '$(Configuration)|$(Platform)' == 'Release|AnyCPU' ">
    <DebugType>full</DebugType>
    <Optimize>True</Optimize>
    <OutputPath>bin\Release</OutputPath>
    <ErrorReport>prompt</ErrorReport>
    <WarningLevel>4</WarningLevel>
    <AndroidUseSharedRuntime>False</AndroidUseSharedRuntime>
    <ConsolePause>False</ConsolePause>
    <AndroidSupportedAbis>armeabi;armeabi-v7a</AndroidSupportedAbis>
    <CustomCommands>
      <CustomCommands>
        <Command type="BeforeBuild" command="UseManifestNet.bat" />
      </CustomCommands>
    </CustomCommands>
    <DeployExternal>True</DeployExternal>
    <DefineConstants>RELEASE</DefineConstants>
    <AndroidLinkSkip>System.Core%3b</AndroidLinkSkip>
    <EmbedAssembliesIntoApk>True</EmbedAssembliesIntoApk>
<<<<<<< HEAD
    <JavaOptions>
    </JavaOptions>
=======
>>>>>>> fad8dc8b
  </PropertyGroup>
  <PropertyGroup Condition=" '$(Configuration)|$(Platform)' == 'ReleaseNoNet|AnyCPU' ">
    <DebugType>none</DebugType>
    <Optimize>False</Optimize>
    <OutputPath>bin\ReleaseNoNet</OutputPath>
    <WarningLevel>4</WarningLevel>
    <AndroidUseSharedRuntime>False</AndroidUseSharedRuntime>
    <DefineConstants>NoNet</DefineConstants>
    <CustomCommands>
      <CustomCommands>
        <Command type="BeforeBuild" command="UseManifestNoNet.bat" workingdir="" />
      </CustomCommands>
    </CustomCommands>
    <AndroidSupportedAbis>armeabi,armeabi-v7a</AndroidSupportedAbis>
    <DeployExternal>True</DeployExternal>
    <JavaOptions>
    </JavaOptions>
  </PropertyGroup>
  <ItemGroup>
    <Reference Include="System" />
    <Reference Include="System.Xml" />
    <Reference Include="System.Core" />
    <Reference Include="Mono.Android" />
    <Reference Include="GooglePlayServicesLib">
      <HintPath>..\packages\Xamarin.GooglePlayServices.22.0.0.0\lib\MonoAndroid41\GooglePlayServicesLib.dll</HintPath>
    </Reference>
    <Reference Include="Xamarin.Android.Support.v7.MediaRouter">
      <HintPath>..\packages\Xamarin.Android.Support.v7.MediaRouter.21.0.3.0\lib\MonoAndroid403\Xamarin.Android.Support.v7.MediaRouter.dll</HintPath>
    </Reference>
    <Reference Include="Xamarin.Android.Support.v4">
      <HintPath>..\packages\Xamarin.Android.Support.v4.22.2.0.0\lib\MonoAndroid403\Xamarin.Android.Support.v4.dll</HintPath>
    </Reference>
    <Reference Include="Xamarin.Android.Support.v7.AppCompat">
      <HintPath>..\packages\Xamarin.Android.Support.v7.AppCompat.22.2.0.0\lib\MonoAndroid403\Xamarin.Android.Support.v7.AppCompat.dll</HintPath>
    </Reference>
    <Reference Include="Xamarin.Android.Support.Design">
      <HintPath>..\packages\Xamarin.Android.Support.Design.22.2.0.0\lib\MonoAndroid403\Xamarin.Android.Support.Design.dll</HintPath>
    </Reference>
  </ItemGroup>
  <ItemGroup>
    <Compile Include="addons\OtpKeyProv\EncodingUtil.cs" />
    <Compile Include="addons\OtpKeyProv\OathHotpKeyProv.cs" />
    <Compile Include="addons\OtpKeyProv\OtpAuxCachingFileStorage.cs" />
    <Compile Include="addons\OtpKeyProv\OtpInfo.cs" />
    <Compile Include="addons\OtpKeyProv\OtpUtil.cs" />
    <Compile Include="AppKilledInfo.cs" />
    <Compile Include="app\NoFileStorageFoundException.cs" />
    <Compile Include="app\OtpAuxCacheSupervisor.cs" />
    <Compile Include="AboutActivity.cs" />
    <Compile Include="ChallengeInfo.cs" />
    <Compile Include="CreateDatabaseActivity.cs" />
    <Compile Include="CreateNewFilename.cs" />
    <Compile Include="EntryActivityClasses\CopyToClipboardPopupMenuIcon.cs" />
    <Compile Include="EntryActivityClasses\ExtraStringView.cs" />
    <Compile Include="EntryActivityClasses\GotoUrlMenuItem.cs" />
    <Compile Include="EntryActivityClasses\IPopupMenuItem.cs" />
    <Compile Include="EntryActivityClasses\IStringView.cs" />
    <Compile Include="EntryActivityClasses\OpenBinaryPopupItem.cs" />
    <Compile Include="EntryActivityClasses\PluginMenuOption.cs" />
    <Compile Include="EntryActivityClasses\PluginPopupMenuItem.cs" />
    <Compile Include="EntryActivityClasses\StandardStringView.cs" />
    <Compile Include="EntryActivityClasses\ToggleVisibilityPopupMenuItem.cs" />
    <Compile Include="EntryActivityClasses\WriteBinaryToFilePopupItem.cs" />
    <Compile Include="ExportDatabaseActivity.cs" />
    <Compile Include="fileselect\FileChooserFileProvider.cs" />
    <Compile Include="fileselect\FileStorageSetupActivity.cs" />
    <Compile Include="fileselect\FileStorageSetupInitiatorActivity.cs" />
    <Compile Include="FileStorageSelectionActivity.cs" />
    <Compile Include="DonateReminder.cs" />
    <Compile Include="app\ApplicationBroadcastReceiver.cs" />
    <Compile Include="ChangeLog.cs" />
    <Compile Include="icons\DrawableFactory.cs" />
    <Compile Include="icons\Icons.cs" />
    <Compile Include="KeeChallenge.cs" />
    <Compile Include="NfcOtpActivity.cs" />
    <Compile Include="pluginhost\PluginArrayAdapter.cs" />
    <Compile Include="pluginhost\PluginDatabase.cs" />
    <Compile Include="pluginhost\PluginDetailsActivity.cs" />
    <Compile Include="pluginhost\PluginHost.cs" />
    <Compile Include="pluginhost\PluginListActivity.cs" />
    <Compile Include="QueryCredentialsActivity.cs" />
    <Compile Include="Resources\Resource.designer.cs" />
    <Compile Include="Properties\AssemblyInfo.cs" />
    <Compile Include="KeePass.cs" />
    <Compile Include="app\App.cs" />
    <Compile Include="fileselect\FileSelectActivity.cs" />
    <Compile Include="fileselect\FileDbHelper.cs" />
    <Compile Include="SearchProvider.cs" />
    <Compile Include="search\SearchProvider.cs" />
    <Compile Include="SelectStorageLocationActivity.cs" />
    <Compile Include="services\OngoingNotificationsService.cs" />
    <Compile Include="settings\DatabaseSettingsActivity.cs" />
    <Compile Include="intents\Intents.cs" />
    <Compile Include="timeout\TimeoutHelper.cs" />
    <Compile Include="GroupActivity.cs" />
    <Compile Include="GroupBaseActivity.cs" />
    <Compile Include="LockCloseListActivity.cs" />
    <Compile Include="LockingListActivity.cs" />
    <Compile Include="Totp\ITotpPluginAdapter.cs" />
    <Compile Include="Totp\KeeOtpPluginAdapter.cs" />
    <Compile Include="Totp\Kp2aTotp.cs" />
    <Compile Include="Totp\TotpData.cs" />
    <Compile Include="Totp\Totp_Client.cs" />
    <Compile Include="Totp\TrayTotpPluginAdapter.cs" />
    <Compile Include="Totp\UpdateTotpTimerTask.cs" />
    <Compile Include="Utils\ActivityDesign.cs" />
    <Compile Include="Utils\LoadingDialog.cs" />
    <Compile Include="Utils\Util.cs" />
    <Compile Include="views\ClickView.cs" />
    <Compile Include="views\FileStorageViewKp2a.cs" />
    <Compile Include="views\GroupListItemView.cs" />
    <Compile Include="views\GroupView.cs" />
    <Compile Include="PwGroupListAdapter.cs" />
    <Compile Include="views\FileStorageView.cs" />
    <Compile Include="views\Kp2aShortHelpView.cs" />
    <Compile Include="views\PwGroupView.cs" />
    <Compile Include="settings\PrefsUtil.cs" />
    <Compile Include="views\PwEntryView.cs" />
    <Compile Include="GroupEditActivity.cs" />
    <Compile Include="EntryEditActivity.cs" />
    <Compile Include="LockCloseActivity.cs" />
    <Compile Include="EntryActivity.cs" />
    <Compile Include="GeneratePasswordActivity.cs" />
    <Compile Include="password\PasswordGenerator.cs" />
    <Compile Include="views\EntrySection.cs" />
    <Compile Include="views\EntryContentsView.cs" />
    <Compile Include="views\GroupEmptyView.cs" />
    <Compile Include="views\TextViewSelect.cs" />
    <Compile Include="IconPickerActivity.cs" />
    <Compile Include="LockingActivity.cs" />
    <Compile Include="LockingClosePreferenceActivity.cs" />
    <Compile Include="LockingPreferenceActivity.cs" />
    <Compile Include="SetPasswordDialog.cs" />
    <Compile Include="CancelDialog.cs" />
    <Compile Include="AboutDialog.cs" />
    <Compile Include="settings\AppSettingsActivity.cs" />
    <Compile Include="settings\RoundsPreference.cs" />
    <Compile Include="PasswordActivity.cs" />
    <Compile Include="search\SearchResults.cs" />
    <Compile Include="compat\EditorCompat.cs" />
    <Compile Include="compat\ActivityCompat.cs" />
    <Compile Include="ShareUrlResults.cs" />
    <Compile Include="services\CopyToClipboardService.cs" />
    <Compile Include="search\SearchActivity.cs" />
    <Compile Include="QuickUnlock.cs" />
    <Compile Include="LifecycleDebugActivity.cs" />
    <Compile Include="AssemblyInfo.cs" />
    <Compile Include="EntryEditActivityState.cs" />
    <Compile Include="AttachmentContentProvider.cs" />
    <Compile Include="app\AppTask.cs" />
    <Compile Include="views\TextWithHelp.cs" />
  </ItemGroup>
  <ItemGroup>
    <AndroidResource Include="Resources\xml\searchable.xml">
      <SubType>Designer</SubType>
    </AndroidResource>
    <AndroidAsset Include="Assets\fontawesome-webfont.ttf" />
    <AndroidAsset Include="Assets\SourceCodePro-Regular.ttf" />
    <None Include="Resources\AboutResources.txt" />
    <None Include="filelist.txt">
      <Visible>False</Visible>
    </None>
    <None Include="Resources\drawable\launcher.png">
      <Visible>False</Visible>
    </None>
    <None Include="Resources\drawable\Icon.png">
      <Visible>False</Visible>
    </None>
    <None Include="Resources\drawable\2_action_about.png">
      <Visible>False</Visible>
    </None>
    <None Include="Resources\drawable-hdpi\2_action_about.png">
      <Visible>False</Visible>
    </None>
    <None Include="Resources\drawable-xhdpi\ic_action_eye_open.png">
      <Visible>False</Visible>
    </None>
    <None Include="Resources\drawable-xhdpi\2_action_about.png">
      <Visible>False</Visible>
    </None>
    <AndroidResource Include="Resources\layout\edit_extra_string_dialog.xml">
      <SubType>AndroidResource</SubType>
    </AndroidResource>
    <AndroidResource Include="Resources\layout\file_storage_setup.xml">
      <SubType>AndroidResource</SubType>
    </AndroidResource>
    <AndroidResource Include="Resources\layout\sftpcredentials.xml">
      <SubType>Designer</SubType>
    </AndroidResource>
    <AndroidResource Include="Resources\layout\EntryEditButtonAdd.axml">
      <SubType>AndroidResource</SubType>
    </AndroidResource>
    <AndroidResource Include="Resources\layout\EntryEditButtonDelete.axml">
      <SubType>AndroidResource</SubType>
    </AndroidResource>
    <AndroidResource Include="Resources\layout\preference.axml">
      <SubType>AndroidResource</SubType>
    </AndroidResource>
    <AndroidResource Include="Resources\layout\toolbar.axml">
      <SubType>AndroidResource</SubType>
    </AndroidResource>
    <None Include="settings\RoundsPreference %28Kopie%29.cs">
      <Visible>False</Visible>
    </None>
    <None Include="Resources\drawable\new_group.xcf">
      <Visible>False</Visible>
    </None>
    <None Include="Resources\drawable\new_group_dark.xcf">
      <Visible>False</Visible>
    </None>
    <None Include="todos.cs">
      <Visible>False</Visible>
    </None>
    <None Include="UseManifestNet.bat">
      <Visible>False</Visible>
    </None>
    <None Include="UseManifestNoNet.bat">
      <Visible>False</Visible>
    </None>
    <None Include="Properties\AndroidManifest_net.xml">
      <Visible>False</Visible>
    </None>
    <None Include="Properties\AndroidManifest_nonet.xml">
      <Visible>False</Visible>
    </None>
    <None Include="Resources\drawable-hdpi\Thumbs.db">
      <Visible>False</Visible>
    </None>
    <None Include="Resources\drawable-ldpi\Thumbs.db">
      <Visible>False</Visible>
    </None>
    <None Include="Resources\drawable-mdpi\Thumbs.db">
      <Visible>False</Visible>
    </None>
    <None Include="Resources\drawable-xhdpi\Thumbs.db">
      <Visible>False</Visible>
    </None>
    <None Include="Resources\drawable-xxhdpi\Thumbs.db">
      <Visible>False</Visible>
    </None>
    <None Include="Resources\layout-v14\entry_view_contents.xml">
      <Visible>False</Visible>
    </None>
    <None Include="packages.config" />
    <AndroidResource Include="Resources\drawable\search_dropdown_light.xml" />
  </ItemGroup>
  <ItemGroup>
    <AndroidResource Include="Resources\drawable\ic99_blank.png" />
    <AndroidResource Include="Resources\drawable\ic_launcher_folder_small.png" />
    <AndroidResource Include="Resources\drawable\notify.png" />
    <AndroidResource Include="Resources\layout\about.xml">
      <SubType>Designer</SubType>
    </AndroidResource>
    <AndroidResource Include="Resources\layout\database_settings.xml" />
    <AndroidResource Include="Resources\layout\entry_edit.xml">
      <SubType>Designer</SubType>
    </AndroidResource>
    <AndroidResource Include="Resources\layout\entry_list_entry.xml">
      <SubType>Designer</SubType>
    </AndroidResource>
    <AndroidResource Include="Resources\layout\entry_section.xml" />
    <AndroidResource Include="Resources\layout\entry_view.xml">
      <SubType>Designer</SubType>
    </AndroidResource>
    <AndroidResource Include="Resources\layout\entry_view_contents.xml">
      <SubType>Designer</SubType>
    </AndroidResource>
    <AndroidResource Include="Resources\layout\file_row.xml">
      <SubType>Designer</SubType>
    </AndroidResource>
    <AndroidResource Include="Resources\layout\file_selection.xml">
      <SubType>Designer</SubType>
    </AndroidResource>
    <AndroidResource Include="Resources\layout\file_selection_filename.xml" />
    <AndroidResource Include="Resources\layout\file_selection_no_recent.xml" />
    <AndroidResource Include="Resources\layout\generate_password.xml">
      <SubType>Designer</SubType>
    </AndroidResource>
    <AndroidResource Include="Resources\layout\group.xml">
      <SubType>Designer</SubType>
    </AndroidResource>
    <AndroidResource Include="Resources\layout\group_edit.xml">
      <SubType>Designer</SubType>
    </AndroidResource>
    <AndroidResource Include="Resources\layout\group_empty.xml">
      <SubType>Designer</SubType>
    </AndroidResource>
    <AndroidResource Include="Resources\layout\group_list_entry.xml">
      <SubType>Designer</SubType>
    </AndroidResource>
    <AndroidResource Include="Resources\layout\icon.xml">
      <SubType>Designer</SubType>
    </AndroidResource>
    <AndroidResource Include="Resources\layout\icon_picker.xml">
      <SubType>Designer</SubType>
    </AndroidResource>
    <AndroidResource Include="Resources\layout\password.xml">
      <SubType>Designer</SubType>
    </AndroidResource>
    <AndroidResource Include="Resources\layout\set_password.xml" />
    <AndroidResource Include="Resources\menu\entry.xml" />
    <AndroidResource Include="Resources\menu\entry_edit.xml">
      <SubType>Designer</SubType>
    </AndroidResource>
    <AndroidResource Include="Resources\menu\fileselect.xml">
      <SubType>Designer</SubType>
    </AndroidResource>
    <AndroidResource Include="Resources\menu\group.xml">
      <SubType>Designer</SubType>
    </AndroidResource>
    <AndroidResource Include="Resources\menu\password.xml">
      <SubType>Designer</SubType>
    </AndroidResource>
    <AndroidResource Include="Resources\values\colors.xml">
      <SubType>Designer</SubType>
    </AndroidResource>
    <AndroidResource Include="Resources\values\config.xml">
      <SubType>Designer</SubType>
    </AndroidResource>
    <AndroidResource Include="Resources\values\styles.xml">
      <SubType>Designer</SubType>
    </AndroidResource>
    <AndroidResource Include="Resources\xml\preferences.xml">
      <SubType>Designer</SubType>
    </AndroidResource>
    <AndroidResource Include="Resources\values\strings.xml">
      <SubType>Designer</SubType>
    </AndroidResource>
    <AndroidResource Include="Resources\drawable\ic_launcher.png" />
    <AndroidResource Include="Resources\drawable-hdpi\notify.png" />
    <AndroidResource Include="Resources\drawable-hdpi\ic_launcher.png" />
    <AndroidResource Include="Resources\drawable-ldpi\notify.png" />
    <AndroidResource Include="Resources\drawable-mdpi\ic_launcher.png" />
    <AndroidResource Include="Resources\drawable-xhdpi\ic_launcher.png" />
    <AndroidResource Include="Resources\drawable-xxhdpi\ic_launcher.png" />
    <AndroidResource Include="Resources\drawable\ic_action_eye_open.png" />
    <AndroidResource Include="Resources\drawable-hdpi\ic_action_eye_open.png" />
    <AndroidResource Include="Resources\drawable-mdpi\ic_action_eye_open.png" />
    <AndroidResource Include="Resources\layout\search.xml">
      <SubType>Designer</SubType>
    </AndroidResource>
    <AndroidResource Include="Resources\drawable\ic_action_search.png" />
    <AndroidResource Include="Resources\drawable-hdpi\ic_action_search.png" />
    <AndroidResource Include="Resources\drawable-mdpi\ic_action_search.png" />
    <AndroidResource Include="Resources\drawable\navigation_previous_item.png" />
    <AndroidResource Include="Resources\drawable-mdpi\navigation_previous_item.png" />
    <AndroidResource Include="Resources\drawable-hdpi\navigation_previous_item.png" />
    <AndroidResource Include="Resources\drawable-xhdpi\navigation_previous_item.png" />
    <AndroidResource Include="Resources\drawable\EntryFieldHeaderBackground.xml" />
    <AndroidResource Include="Resources\drawable\navigation_accept.png" />
    <AndroidResource Include="Resources\drawable-hdpi\navigation_accept.png" />
    <AndroidResource Include="Resources\drawable-mdpi\navigation_accept.png" />
    <AndroidResource Include="Resources\drawable-xhdpi\navigation_accept.png" />
    <AndroidResource Include="Resources\drawable\navigation_accept_dark.png" />
    <AndroidResource Include="Resources\drawable-hdpi\navigation_accept_dark.png" />
    <AndroidResource Include="Resources\drawable-mdpi\navigation_accept_dark.png" />
    <AndroidResource Include="Resources\drawable-xhdpi\navigation_accept_dark.png" />
    <AndroidResource Include="Resources\drawable\navigation_previous_item_dark.png" />
    <AndroidResource Include="Resources\drawable-hdpi\navigation_previous_item_dark.png" />
    <AndroidResource Include="Resources\drawable-mdpi\navigation_previous_item_dark.png" />
    <AndroidResource Include="Resources\drawable-xhdpi\navigation_previous_item_dark.png" />
    <AndroidResource Include="Resources\drawable\device_access_new_account.png" />
    <AndroidResource Include="Resources\drawable\BlueButton.xml" />
    <AndroidResource Include="Resources\drawable\GreenButton.xml" />
    <AndroidResource Include="Resources\drawable\btn_new_group.png" />
    <AndroidResource Include="Resources\drawable\btn_new_group_dark.png" />
    <AndroidResource Include="Resources\layout\StartScreenButtons.xml" />
    <AndroidResource Include="Resources\drawable\YellowButton.xml" />
    <AndroidResource Include="Resources\drawable\RedButton.xml" />
    <AndroidResource Include="Resources\drawable\ic_menu_view.png" />
    <AndroidResource Include="Resources\layout\QuickUnlock.xml">
      <SubType>Designer</SubType>
    </AndroidResource>
    <AndroidResource Include="Resources\layout\url_credentials.xml" />
    <AndroidResource Include="Resources\drawable\section_header.xml" />
    <AndroidResource Include="Resources\drawable\extra_string_header.xml" />
    <AndroidResource Include="Resources\layout\entry_edit_section.xml">
      <SubType>Designer</SubType>
    </AndroidResource>
    <AndroidResource Include="Resources\values-af\strings.xml" />
    <AndroidResource Include="Resources\values-ar\strings.xml">
      <SubType>Designer</SubType>
    </AndroidResource>
    <AndroidResource Include="Resources\values-el\strings.xml" />
    <AndroidResource Include="Resources\values-fi\strings.xml" />
    <AndroidResource Include="Resources\values-in\strings.xml" />
    <AndroidResource Include="Resources\values-iw\strings.xml" />
    <AndroidResource Include="Resources\values-ko\strings.xml" />
    <AndroidResource Include="Resources\values-no\strings.xml" />
    <AndroidResource Include="Resources\values-pt-rPT\strings.xml" />
    <AndroidResource Include="Resources\values-ro\strings.xml" />
    <AndroidResource Include="Resources\values-sl\strings.xml" />
    <AndroidResource Include="Resources\values-sr\strings.xml" />
    <AndroidResource Include="Resources\values-sv\strings.xml" />
    <AndroidResource Include="Resources\values-tr\strings.xml" />
    <AndroidResource Include="Resources\values-vi\strings.xml" />
    <AndroidResource Include="Resources\values-de\strings.xml">
      <SubType>Designer</SubType>
    </AndroidResource>
    <AndroidResource Include="Resources\values-ca\strings.xml" />
    <AndroidResource Include="Resources\values-cs\strings.xml" />
    <AndroidResource Include="Resources\values-da\strings.xml" />
    <AndroidResource Include="Resources\values-es\strings.xml" />
    <AndroidResource Include="Resources\values-fr\strings.xml" />
    <AndroidResource Include="Resources\values-hu\strings.xml" />
    <AndroidResource Include="Resources\values-it\strings.xml" />
    <AndroidResource Include="Resources\values-ja\strings.xml" />
    <AndroidResource Include="Resources\values-nl\strings.xml" />
    <AndroidResource Include="Resources\values-nn\strings.xml" />
    <AndroidResource Include="Resources\values-pl\strings.xml" />
    <AndroidResource Include="Resources\values-pt-rBR\strings.xml" />
    <AndroidResource Include="Resources\values-ru\strings.xml" />
    <AndroidResource Include="Resources\values-sk\strings.xml" />
    <AndroidResource Include="Resources\values-uk\strings.xml" />
    <AndroidResource Include="Resources\values-zh-rCN\strings.xml" />
    <AndroidResource Include="Resources\values-zh-rTW\strings.xml" />
    <AndroidResource Include="Resources\drawable\ic_launcher_gray.png" />
    <AndroidResource Include="Resources\drawable-hdpi\notify_keyboard.png" />
    <AndroidResource Include="Resources\drawable\notify_keyboard.png" />
    <AndroidResource Include="Resources\drawable\ic_menu_add_field_holo_light.png" />
    <AndroidResource Include="Resources\drawable\ic_menu_remove_field_holo_light.png" />
    <AndroidResource Include="Resources\drawable\navigation_cancel.png" />
    <AndroidResource Include="Resources\layout\InViewButton.xml" />
    <AndroidResource Include="Resources\drawable\collections_collection.png" />
    <AndroidResource Include="Resources\drawable\collections_new_label.png" />
    <AndroidResource Include="Resources\drawable\location_web_site.png" />
    <AndroidResource Include="Resources\drawable-hdpi\collections_collection.png" />
    <AndroidResource Include="Resources\drawable-hdpi\location_web_site.png" />
    <AndroidResource Include="Resources\drawable-hdpi\collections_new_label.png" />
    <AndroidResource Include="Resources\drawable-ldpi\collections_collection.png" />
    <AndroidResource Include="Resources\drawable-ldpi\collections_new_label.png" />
    <AndroidResource Include="Resources\drawable-ldpi\location_web_site.png" />
    <AndroidResource Include="Resources\drawable-mdpi\collections_collection.png" />
    <AndroidResource Include="Resources\drawable-mdpi\collections_new_label.png" />
    <AndroidResource Include="Resources\drawable-mdpi\location_web_site.png" />
    <AndroidResource Include="Resources\layout\file_selection_buttons.xml">
      <SubType>Designer</SubType>
    </AndroidResource>
    <AndroidResource Include="Resources\drawable\device_access_not_secure.png" />
    <AndroidResource Include="Resources\drawable-hdpi\device_access_not_secure.png" />
    <AndroidResource Include="Resources\drawable-hdpi\ic_menu_remove_field_holo_light.png" />
    <AndroidResource Include="Resources\drawable-ldpi\device_access_not_secure.png" />
    <AndroidResource Include="Resources\drawable-ldpi\ic_menu_remove_field_holo_light.png" />
    <AndroidResource Include="Resources\drawable-mdpi\device_access_not_secure.png" />
    <AndroidResource Include="Resources\layout\entry_view_test.xml" />
    <AndroidResource Include="Resources\layout\entry_extrastring_title.xml" />
    <AndroidResource Include="Resources\layout\entry_extrastring_value.xml" />
    <AndroidResource Include="Resources\values-nb\strings.xml" />
    <AndroidResource Include="Resources\anim\anim_enter.xml" />
    <AndroidResource Include="Resources\anim\anim_leave.xml" />
    <AndroidResource Include="Resources\anim\anim_enter_back.xml" />
    <AndroidResource Include="Resources\anim\anim_leave_back.xml" />
    <AndroidResource Include="Resources\layout\searchurlresults.xml">
      <SubType>Designer</SubType>
    </AndroidResource>
    <AndroidResource Include="Resources\layout\searchurlresults_empty.xml" />
  </ItemGroup>
  <Import Project="$(MSBuildExtensionsPath)\Novell\Novell.MonoDroid.CSharp.targets" />
  <ItemGroup>
    <Folder Include="libs\" />
    <Folder Include="Resources\color\" />
    <Folder Include="SupportLib\" />
  </ItemGroup>
  <ItemGroup>
    <ProjectReference Include="..\JavaFileStorageBindings\JavaFileStorageBindings.csproj">
      <Project>{48574278-4779-4B3A-A9E4-9CF1BC285D0B}</Project>
      <Name>JavaFileStorageBindings</Name>
    </ProjectReference>
    <ProjectReference Include="..\KeePassLib2Android\KeePassLib2Android.csproj">
      <Project>{545B4A6B-8BBA-4FBE-92FC-4AC060122A54}</Project>
      <Name>KeePassLib2Android</Name>
    </ProjectReference>
    <ProjectReference Include="..\Kp2aBusinessLogic\Kp2aBusinessLogic.csproj">
      <Project>{53A9CB7F-6553-4BC0-B56B-9410BB2E59AA}</Project>
      <Name>Kp2aBusinessLogic</Name>
    </ProjectReference>
    <ProjectReference Include="..\KP2AKdbLibraryBinding\KP2AKdbLibraryBinding.csproj">
      <Project>{70D3844A-D9FA-4A64-B205-A84C6A822196}</Project>
      <Name>KP2AKdbLibraryBinding</Name>
    </ProjectReference>
    <ProjectReference Include="..\Kp2aKeyboardBinding\Kp2aKeyboardBinding.csproj">
      <Project>{A8779D4D-7C49-4C2F-82BD-2CDC448391DA}</Project>
      <Name>Kp2aKeyboardBinding</Name>
    </ProjectReference>
    <ProjectReference Include="..\PluginSdkBinding\PluginSdkBinding.csproj">
      <Project>{3DA3911E-36DE-465E-8F15-F1991B6437E5}</Project>
      <Name>PluginSdkBinding</Name>
    </ProjectReference>
    <ProjectReference Include="..\TwofishCipher\TwofishCipher.csproj">
      <Project>{5CF675A5-9BEE-4720-BED9-D5BF14A2EBF9}</Project>
      <Name>TwofishCipher</Name>
    </ProjectReference>
    <ProjectReference Include="..\AndroidFileChooserBinding\AndroidFileChooserBinding.csproj">
      <Project>{3C0F7FE5-639F-4422-A087-8B26CF862D1B}</Project>
      <Name>AndroidFileChooserBinding</Name>
    </ProjectReference>
  </ItemGroup>
  <ProjectExtensions>
    <MonoDevelop>
      <Properties>
        <Policies>
          <StandardHeader Text="&#xA; ${FileName}&#xA; &#xA; Author:&#xA;      ${AuthorName} &lt;${AuthorEmail}&gt;&#xA;&#xA; Copyright (c) ${Year} ${CopyrightHolder}&#xA;&#xA; This program is free software; you can redistribute it and/or modify&#xA; it under the terms of the GNU General Public License as published by&#xA; the Free Software Foundation; either version 2 of the License, or&#xA; (at your option) any later version.&#xA;&#xA; This program is distributed in the hope that it will be useful,&#xA; but WITHOUT ANY WARRANTY; without even the implied warranty of&#xA; MERCHANTABILITY or FITNESS FOR A PARTICULAR PURPOSE. See the&#xA; GNU General Public License for more details.&#xA; &#xA; You should have received a copy of the GNU General Public License&#xA; along with this program; if not, write to the Free Software&#xA; Foundation, Inc., 59 Temple Place, Suite 330, Boston, MA 02111-1307 USA&#xA;" IncludeInNewFiles="True" />
        </Policies>
      </Properties>
    </MonoDevelop>
  </ProjectExtensions>
  <ItemGroup>
    <AndroidResource Include="Resources\drawable\ic_launcher_offline.png" />
  </ItemGroup>
  <ItemGroup>
    <AndroidResource Include="Resources\drawable-hdpi\ic_launcher_offline.png" />
  </ItemGroup>
  <ItemGroup>
    <AndroidResource Include="Resources\drawable-mdpi\ic_launcher_offline.png" />
  </ItemGroup>
  <ItemGroup>
    <AndroidResource Include="Resources\drawable-xhdpi\ic_launcher_offline.png" />
  </ItemGroup>
  <ItemGroup>
    <AndroidResource Include="Resources\drawable-xxhdpi\ic_launcher_offline.png" />
  </ItemGroup>
  <ItemGroup>
    <AndroidResource Include="Resources\xml\searchable_offline.xml">
      <SubType>Designer</SubType>
    </AndroidResource>
  </ItemGroup>
  <ItemGroup>
    <AndroidResource Include="Resources\drawable\ic_unlocked_gray.png" />
  </ItemGroup>
  <ItemGroup>
    <AndroidResource Include="Resources\drawable-mdpi\ic_launcher_red.png" />
  </ItemGroup>
  <ItemGroup>
    <AndroidResource Include="Resources\drawable-xhdpi\ic_launcher_red.png" />
  </ItemGroup>
  <ItemGroup>
    <AndroidResource Include="Resources\drawable-xxhdpi\ic_launcher_red.png" />
  </ItemGroup>
  <ItemGroup>
    <AndroidResource Include="Resources\drawable-hdpi\ic_launcher_red.png" />
  </ItemGroup>
  <ItemGroup>
    <AndroidResource Include="Resources\drawable\ic_launcher_red.png" />
  </ItemGroup>
  <ItemGroup>
    <AndroidResource Include="Resources\values\dimens.xml">
      <SubType>Designer</SubType>
    </AndroidResource>
  </ItemGroup>
  <ItemGroup>
    <AndroidResource Include="Resources\drawable\transparent.png" />
  </ItemGroup>
  <ItemGroup>
    <AndroidResource Include="Resources\layout\donate_bday.xml" />
  </ItemGroup>
  <ItemGroup>
    <AndroidResource Include="Resources\layout\donate_bdaymissed.xml" />
  </ItemGroup>
  <ItemGroup>
    <AndroidResource Include="Resources\layout\donate.xml" />
  </ItemGroup>
  <ItemGroup>
    <AndroidResource Include="Resources\drawable\oktoberfest.png" />
  </ItemGroup>
  <ItemGroup>
    <AndroidResource Include="Resources\drawable\donate_cake.png" />
  </ItemGroup>
  <ItemGroup>
    <AndroidResource Include="Resources\layout\filestorage_selection.xml">
      <SubType>Designer</SubType>
    </AndroidResource>
  </ItemGroup>
  <ItemGroup>
    <AndroidResource Include="Resources\layout\filestorage_selection_listitem.xml" />
  </ItemGroup>
  <ItemGroup>
    <AndroidResource Include="Resources\drawable\ic_storage_dropbox.png" />
  </ItemGroup>
  <ItemGroup>
    <AndroidResource Include="Resources\drawable\ic_storage_ftp.png" />
  </ItemGroup>
  <ItemGroup>
    <AndroidResource Include="Resources\drawable\ic_storage_gdrive.png" />
  </ItemGroup>
  <ItemGroup>
    <AndroidResource Include="Resources\drawable-hdpi\ic_storage_dropbox.png" />
  </ItemGroup>
  <ItemGroup>
    <AndroidResource Include="Resources\drawable-hdpi\ic_storage_ftp.png" />
  </ItemGroup>
  <ItemGroup>
    <AndroidResource Include="Resources\drawable-hdpi\ic_storage_gdrive.png" />
  </ItemGroup>
  <ItemGroup>
    <AndroidResource Include="Resources\drawable\ic_storage_https.png" />
  </ItemGroup>
  <ItemGroup>
    <AndroidResource Include="Resources\drawable\ic_storage_http.png" />
  </ItemGroup>
  <ItemGroup>
    <AndroidResource Include="Resources\drawable-hdpi\ic_storage_https.png" />
  </ItemGroup>
  <ItemGroup>
    <AndroidResource Include="Resources\drawable-hdpi\ic_storage_http.png" />
  </ItemGroup>
  <ItemGroup>
    <AndroidResource Include="Resources\drawable\ic_storage_androidget.png" />
  </ItemGroup>
  <ItemGroup>
    <AndroidResource Include="Resources\drawable\ic_storage_androidsend.png" />
  </ItemGroup>
  <ItemGroup>
    <AndroidResource Include="Resources\drawable-hdpi\ic_storage_androidget.png" />
  </ItemGroup>
  <ItemGroup>
    <AndroidResource Include="Resources\drawable-hdpi\ic_storage_androidsend.png" />
  </ItemGroup>
  <ItemGroup>
    <AndroidResource Include="Resources\drawable-hdpi\ic_storage_file.png" />
  </ItemGroup>
  <ItemGroup>
    <AndroidResource Include="Resources\drawable\ic_storage_file.png" />
  </ItemGroup>
  <ItemGroup>
    <AndroidResource Include="Resources\drawable\ic_keepass2android.png" />
  </ItemGroup>
  <ItemGroup>
    <AndroidResource Include="Resources\drawable\ic_keepass2android_nonet.png" />
  </ItemGroup>
  <ItemGroup>
    <AndroidResource Include="Resources\layout\create_database.xml">
      <SubType>Designer</SubType>
    </AndroidResource>
  </ItemGroup>
  <ItemGroup>
    <AndroidResource Include="Resources\layout\text_with_help.xml" />
  </ItemGroup>
  <ItemGroup>
    <AndroidResource Include="Resources\drawable\ic_storage_skydrive.png" />
  </ItemGroup>
  <ItemGroup>
    <AndroidResource Include="Resources\drawable-hdpi\ic_storage_skydrive.png" />
  </ItemGroup>
  <ItemGroup>
    <AndroidResource Include="Resources\drawable\ic_storage_dropboxKP2A.png" />
  </ItemGroup>
  <ItemGroup>
    <AndroidResource Include="Resources\drawable-hdpi\ic_storage_dropboxKP2A.png" />
  </ItemGroup>
  <ItemGroup>
    <AndroidResource Include="Resources\layout\filestorage_selection_listitem_kp2a.xml">
      <SubType>Designer</SubType>
    </AndroidResource>
  </ItemGroup>
  <ItemGroup>
    <AndroidResource Include="Resources\drawable-hdpi\ic_storage_sftp.png" />
  </ItemGroup>
  <ItemGroup>
    <AndroidResource Include="Resources\drawable\ic_storage_sftp.png" />
  </ItemGroup>
  <ItemGroup>
    <AndroidResource Include="Resources\drawable-hdpi\device_access_new_account.png" />
  </ItemGroup>
  <ItemGroup>
    <AndroidResource Include="Resources\drawable\btn_new_group_holodark.png" />
  </ItemGroup>
  <ItemGroup>
    <AndroidResource Include="Resources\drawable\ic_menu_add_field_holodark.png" />
  </ItemGroup>
  <ItemGroup>
    <AndroidResource Include="Resources\drawable\ic_menu_remove_field_holodark.png" />
  </ItemGroup>
  <ItemGroup>
    <AndroidResource Include="Resources\drawable-hdpi\btn_new_group.png" />
  </ItemGroup>
  <ItemGroup>
    <AndroidResource Include="Resources\drawable-hdpi\btn_new_group_holodark.png" />
  </ItemGroup>
  <ItemGroup>
    <AndroidResource Include="Resources\drawable\collections_collection_holodark.png" />
  </ItemGroup>
  <ItemGroup>
    <AndroidResource Include="Resources\drawable\device_access_new_account_holodark.png" />
  </ItemGroup>
  <ItemGroup>
    <AndroidResource Include="Resources\drawable-hdpi\ic_menu_remove_field_holodark.png" />
  </ItemGroup>
  <ItemGroup>
    <AndroidResource Include="Resources\drawable\location_web_site_holodark.png" />
  </ItemGroup>
  <ItemGroup>
    <AndroidResource Include="Resources\values\attrs.xml">
      <SubType>Designer</SubType>
    </AndroidResource>
  </ItemGroup>
  <ItemGroup>
    <AndroidResource Include="Resources\drawable\navigation_cancel_holodark.png" />
  </ItemGroup>
  <ItemGroup>
    <AndroidResource Include="Resources\drawable\ic_action_search_holodark.png" />
  </ItemGroup>
  <ItemGroup>
    <AndroidResource Include="Resources\drawable-xhdpi\ic_action_search_holodark.png" />
  </ItemGroup>
  <ItemGroup>
    <AndroidResource Include="Resources\values-bg-rBG\strings.xml" />
  </ItemGroup>
  <ItemGroup>
    <AndroidResource Include="Resources\drawable\ic_launcher_gray_bday.png" />
  </ItemGroup>
  <ItemGroup>
    <None Include="Properties\AndroidManifest.xml">
      <SubType>Designer</SubType>
    </None>
  </ItemGroup>
  <ItemGroup>
    <AndroidResource Include="Resources\drawable\collections_new_label_holodark.png" />
  </ItemGroup>
  <ItemGroup>
    <AndroidResource Include="Resources\drawable-xhdpi\ic_launcher_gray.png" />
  </ItemGroup>
  <ItemGroup>
    <AndroidResource Include="Resources\drawable-xhdpi\ic_launcher_gray_bday.png" />
  </ItemGroup>
  <ItemGroup>
    <AndroidResource Include="Resources\drawable-xhdpi\ic_unlocked_gray.png" />
  </ItemGroup>
  <ItemGroup>
    <AndroidResource Include="Resources\drawable-xxhdpi\ic_launcher_gray.png" />
  </ItemGroup>
  <ItemGroup>
    <AndroidResource Include="Resources\drawable-xxhdpi\ic_launcher_gray_bday.png" />
  </ItemGroup>
  <ItemGroup>
    <AndroidResource Include="Resources\drawable-xxhdpi\ic_unlocked_gray.png" />
  </ItemGroup>
  <ItemGroup>
    <AndroidResource Include="Resources\layout\ListViewPluginRow.xml" />
  </ItemGroup>
  <ItemGroup>
    <AndroidResource Include="Resources\layout\plugin_details.xml" />
  </ItemGroup>
  <ItemGroup>
    <AndroidResource Include="Resources\layout\plugin_list.xml" />
  </ItemGroup>
  <ItemGroup>
    <AndroidResource Include="Resources\layout\QuickUnlock_Unused.xml" />
  </ItemGroup>
  <ItemGroup>
    <AndroidResource Include="Resources\layout\SaveButton.xml">
      <SubType>Designer</SubType>
    </AndroidResource>
  </ItemGroup>
  <ItemGroup>
    <AndroidResource Include="Resources\drawable\old_ic_launcher_gray.png" />
  </ItemGroup>
  <ItemGroup>
    <AndroidResource Include="Resources\drawable-hdpi\ic_launcher_gray.png" />
  </ItemGroup>
  <ItemGroup>
    <AndroidResource Include="Resources\drawable-hdpi\ic_launcher_gray_bday.png" />
  </ItemGroup>
  <ItemGroup>
    <AndroidResource Include="Resources\drawable-hdpi\ic_unlocked_gray.png" />
  </ItemGroup>
  <ItemGroup>
    <AndroidResource Include="Resources\drawable\vdots_holodark.png" />
  </ItemGroup>
  <ItemGroup>
    <AndroidResource Include="Resources\drawable\vdots.png" />
  </ItemGroup>
  <ItemGroup>
    <AndroidResource Include="Resources\drawable\ic_menu_copy_holo_light.png" />
  </ItemGroup>
  <ItemGroup>
    <AndroidResource Include="Resources\xml\searchable_debug.xml">
      <SubType>Designer</SubType>
    </AndroidResource>
  </ItemGroup>
  <ItemGroup>
    <AndroidResource Include="Resources\drawable-hdpi\device_access_new_account_holodark.png" />
  </ItemGroup>
  <ItemGroup>
    <AndroidResource Include="Resources\drawable-ldpi\ic_action_lock.png" />
  </ItemGroup>
  <ItemGroup>
    <AndroidResource Include="Resources\drawable-ldpi\ic_action_password.png" />
  </ItemGroup>
  <ItemGroup>
    <AndroidResource Include="Resources\drawable-ldpi\ic_action_username.png" />
  </ItemGroup>
  <ItemGroup>
    <AndroidResource Include="Resources\drawable-mdpi\ic_action_lock.png" />
  </ItemGroup>
  <ItemGroup>
    <AndroidResource Include="Resources\drawable-mdpi\ic_action_password.png" />
  </ItemGroup>
  <ItemGroup>
    <AndroidResource Include="Resources\drawable-mdpi\ic_action_username.png" />
  </ItemGroup>
  <ItemGroup>
    <AndroidResource Include="Resources\drawable-mdpi\ic_notify.png" />
  </ItemGroup>
  <ItemGroup>
    <AndroidResource Include="Resources\drawable-mdpi\ic_notify_keyboard.png" />
  </ItemGroup>
  <ItemGroup>
    <AndroidResource Include="Resources\drawable-xhdpi\ic_action_lock.png" />
  </ItemGroup>
  <ItemGroup>
    <AndroidResource Include="Resources\drawable-xhdpi\ic_action_password.png" />
  </ItemGroup>
  <ItemGroup>
    <AndroidResource Include="Resources\drawable-xhdpi\ic_action_username.png" />
  </ItemGroup>
  <ItemGroup>
    <AndroidResource Include="Resources\drawable-xhdpi\ic_notify.png" />
  </ItemGroup>
  <ItemGroup>
    <AndroidResource Include="Resources\drawable-xhdpi\ic_notify_keyboard.png" />
  </ItemGroup>
  <ItemGroup>
    <AndroidResource Include="Resources\drawable-xxhdpi\ic_action_lock.png" />
  </ItemGroup>
  <ItemGroup>
    <AndroidResource Include="Resources\drawable-xxhdpi\ic_action_password.png" />
  </ItemGroup>
  <ItemGroup>
    <AndroidResource Include="Resources\drawable-xxhdpi\ic_action_username.png" />
  </ItemGroup>
  <ItemGroup>
    <AndroidResource Include="Resources\drawable-xxhdpi\ic_notify.png" />
  </ItemGroup>
  <ItemGroup>
    <AndroidResource Include="Resources\drawable-xxhdpi\ic_notify_keyboard.png" />
  </ItemGroup>
  <ItemGroup>
    <AndroidResource Include="Resources\drawable-xxxhdpi\ic_action_lock.png" />
  </ItemGroup>
  <ItemGroup>
    <AndroidResource Include="Resources\drawable-xxxhdpi\ic_action_password.png" />
  </ItemGroup>
  <ItemGroup>
    <AndroidResource Include="Resources\drawable-xxxhdpi\ic_action_username.png" />
  </ItemGroup>
  <ItemGroup>
    <AndroidResource Include="Resources\drawable-xxxhdpi\ic_notify.png" />
  </ItemGroup>
  <ItemGroup>
    <AndroidResource Include="Resources\drawable-xxxhdpi\ic_notify_keyboard.png" />
  </ItemGroup>
  <ItemGroup>
    <AndroidResource Include="Resources\drawable-hdpi\ic_action_lock.png" />
  </ItemGroup>
  <ItemGroup>
    <AndroidResource Include="Resources\drawable-hdpi\ic_action_password.png" />
  </ItemGroup>
  <ItemGroup>
    <AndroidResource Include="Resources\drawable-hdpi\ic_action_username.png" />
  </ItemGroup>
  <ItemGroup>
    <AndroidResource Include="Resources\drawable-hdpi\ic_notify.png" />
  </ItemGroup>
  <ItemGroup>
    <AndroidResource Include="Resources\drawable-hdpi\ic_notify_keyboard.png" />
  </ItemGroup>
  <ItemGroup>
    <AndroidResource Include="Resources\drawable-xxxhdpi\ic_launcher.png" />
  </ItemGroup>
  <ItemGroup>
    <XamarinComponentReference Include="googleplayservices">
      <Version>22.0.0.0</Version>
      <Visible>False</Visible>
    </XamarinComponentReference>
    <XamarinComponentReference Include="xamandroidsupportdesign">
      <Version>22.2.0.0</Version>
      <Visible>False</Visible>
    </XamarinComponentReference>
  </ItemGroup>
  <ItemGroup>
    <AndroidResource Include="Resources\drawable\ic_notify_offline.png" />
  </ItemGroup>
  <ItemGroup>
    <AndroidResource Include="Resources\drawable\ic_notify_loaded.png" />
  </ItemGroup>
  <ItemGroup>
    <AndroidResource Include="Resources\drawable\ic_notify_locked.png" />
  </ItemGroup>
  <ItemGroup>
    <AndroidResource Include="Resources\drawable\ic_storage_content.png" />
  </ItemGroup>
  <ItemGroup>
    <AndroidAsset Include="Assets\LICENSE_SourceCodePro.txt" />
  </ItemGroup>
  <ItemGroup>
    <AndroidResource Include="Resources\values\styles_material.xml">
      <SubType>Designer</SubType>
    </AndroidResource>
  </ItemGroup>
  <ItemGroup>
    <AndroidResource Include="Resources\drawable\checked_drawable.xml" />
  </ItemGroup>
  <ItemGroup>
    <AndroidResource Include="Resources\drawable\drawer_shadow.9.png" />
  </ItemGroup>
  <ItemGroup>
    <AndroidResource Include="Resources\drawable\entry_icon_bkg_drawable.xml" />
  </ItemGroup>
  <ItemGroup>
    <AndroidResource Include="Resources\drawable\group_icon_bkg_drawable.xml" />
  </ItemGroup>
  <ItemGroup>
    <AndroidResource Include="Resources\drawable\grouplistitem_selector.xml">
      <SubType>Designer</SubType>
    </AndroidResource>
  </ItemGroup>
  <ItemGroup>
    <AndroidResource Include="Resources\drawable\splash_button_bg.xml" />
  </ItemGroup>
  <ItemGroup>
    <AndroidResource Include="Resources\drawable\splash_bg_selector.xml" />
  </ItemGroup>
  <ItemGroup>
    <AndroidResource Include="Resources\drawable\splashlogo.png" />
  </ItemGroup>
  <ItemGroup>
    <AndroidResource Include="Resources\drawable\storagetype_button_bg.xml" />
  </ItemGroup>
  <ItemGroup>
    <AndroidResource Include="Resources\drawable\storagetype_grid_bg.xml" />
  </ItemGroup>
  <ItemGroup>
    <AndroidResource Include="Resources\drawable\toolbar_bg.png" />
  </ItemGroup>
  <ItemGroup>
    <AndroidResource Include="Resources\drawable-xhdpi\opendb.png" />
  </ItemGroup>
  <ItemGroup>
    <AndroidResource Include="Resources\drawable-xhdpi\createnewdb.png" />
  </ItemGroup>
  <ItemGroup>
    <AndroidResource Include="Resources\layout\nav_header.xml">
      <SubType>Designer</SubType>
    </AndroidResource>
  </ItemGroup>
  <ItemGroup>
    <AndroidResource Include="Resources\layout\recent_files.xml">
      <SubType>Designer</SubType>
    </AndroidResource>
  </ItemGroup>
  <ItemGroup>
    <AndroidResource Include="Resources\drawable-xhdpi\rightarrow.png" />
  </ItemGroup>
  <ItemGroup>
    <AndroidResource Include="Resources\drawable-xhdpi\checkmark.png" />
  </ItemGroup>
  <ItemGroup>
    <AndroidResource Include="Resources\drawable-xhdpi\ic_plus.png" />
  </ItemGroup>
  <ItemGroup>
    <AndroidResource Include="Resources\menu\group_entriesselected.xml">
      <SubType>Designer</SubType>
    </AndroidResource>
  </ItemGroup>
  <ItemGroup>
    <AndroidResource Include="Resources\drawable-xhdpi\ic_menu_cut.png" />
  </ItemGroup>
  <ItemGroup>
    <AndroidResource Include="Resources\drawable-xhdpi\ic_menu_delete.png" />
  </ItemGroup>
  <ItemGroup>
    <AndroidResource Include="Resources\drawable-xhdpi\ic_menu_navigate.png" />
  </ItemGroup>
  <ItemGroup>
    <AndroidResource Include="Resources\drawable-xhdpi\ic_fab_entry.png" />
  </ItemGroup>
  <ItemGroup>
    <AndroidResource Include="Resources\drawable-xhdpi\ic_fab_folder.png" />
  </ItemGroup>
  <ItemGroup>
    <AndroidResource Include="Resources\drawable-xhdpi\ic_fab_edit.png" />
  </ItemGroup>
  <ItemGroup>
    <AndroidResource Include="Resources\drawable-xhdpi\ic_entry_attachments.png" />
  </ItemGroup>
  <ItemGroup>
    <AndroidResource Include="Resources\drawable-xhdpi\ic_entry_comments.png" />
  </ItemGroup>
  <ItemGroup>
    <AndroidResource Include="Resources\drawable-xhdpi\ic_entry_extras.png" />
  </ItemGroup>
  <ItemGroup>
    <AndroidResource Include="Resources\drawable-xhdpi\ic_entry_group.png" />
  </ItemGroup>
  <ItemGroup>
    <AndroidResource Include="Resources\drawable-xhdpi\ic_entry_password.png" />
  </ItemGroup>
  <ItemGroup>
    <AndroidResource Include="Resources\drawable-xhdpi\ic_entry_tags.png" />
  </ItemGroup>
  <ItemGroup>
    <AndroidResource Include="Resources\drawable-xhdpi\ic_entry_url.png" />
  </ItemGroup>
  <ItemGroup>
    <AndroidResource Include="Resources\drawable-xhdpi\ic_entry_username.png" />
  </ItemGroup>
  <ItemGroup>
    <AndroidResource Include="Resources\drawable-xhdpi\ic_entry_created.png" />
  </ItemGroup>
  <ItemGroup>
    <AndroidResource Include="Resources\drawable-xhdpi\ic_entry_expires.png" />
  </ItemGroup>
  <ItemGroup>
    <AndroidResource Include="Resources\drawable-xhdpi\ic_entry_modified.png" />
  </ItemGroup>
  <ItemGroup>
    <AndroidResource Include="Resources\drawable-xhdpi\ic00.png" />
  </ItemGroup>
  <ItemGroup>
    <AndroidResource Include="Resources\drawable-xhdpi\ic01.png" />
  </ItemGroup>
  <ItemGroup>
    <AndroidResource Include="Resources\drawable-xhdpi\ic02.png" />
  </ItemGroup>
  <ItemGroup>
    <AndroidResource Include="Resources\drawable-xhdpi\ic03.png" />
  </ItemGroup>
  <ItemGroup>
    <AndroidResource Include="Resources\drawable-xhdpi\ic04.png" />
  </ItemGroup>
  <ItemGroup>
    <AndroidResource Include="Resources\drawable-xhdpi\ic05.png" />
  </ItemGroup>
  <ItemGroup>
    <AndroidResource Include="Resources\drawable-xhdpi\ic06.png" />
  </ItemGroup>
  <ItemGroup>
    <AndroidResource Include="Resources\drawable-xhdpi\ic07.png" />
  </ItemGroup>
  <ItemGroup>
    <AndroidResource Include="Resources\drawable-xhdpi\ic08.png" />
  </ItemGroup>
  <ItemGroup>
    <AndroidResource Include="Resources\drawable-xhdpi\ic09.png" />
  </ItemGroup>
  <ItemGroup>
    <AndroidResource Include="Resources\drawable-xhdpi\ic10.png" />
  </ItemGroup>
  <ItemGroup>
    <AndroidResource Include="Resources\drawable-xhdpi\ic11.png" />
  </ItemGroup>
  <ItemGroup>
    <AndroidResource Include="Resources\drawable-xhdpi\ic12.png" />
  </ItemGroup>
  <ItemGroup>
    <AndroidResource Include="Resources\drawable-xhdpi\ic13.png" />
  </ItemGroup>
  <ItemGroup>
    <AndroidResource Include="Resources\drawable-xhdpi\ic14.png" />
  </ItemGroup>
  <ItemGroup>
    <AndroidResource Include="Resources\drawable-xhdpi\ic15.png" />
  </ItemGroup>
  <ItemGroup>
    <AndroidResource Include="Resources\drawable-xhdpi\ic16.png" />
  </ItemGroup>
  <ItemGroup>
    <AndroidResource Include="Resources\drawable-xhdpi\ic17.png" />
  </ItemGroup>
  <ItemGroup>
    <AndroidResource Include="Resources\drawable-xhdpi\ic18.png" />
  </ItemGroup>
  <ItemGroup>
    <AndroidResource Include="Resources\drawable-xhdpi\ic19.png" />
  </ItemGroup>
  <ItemGroup>
    <AndroidResource Include="Resources\drawable-xhdpi\ic20.png" />
  </ItemGroup>
  <ItemGroup>
    <AndroidResource Include="Resources\drawable-xhdpi\ic21.png" />
  </ItemGroup>
  <ItemGroup>
    <AndroidResource Include="Resources\drawable-xhdpi\ic22.png" />
  </ItemGroup>
  <ItemGroup>
    <AndroidResource Include="Resources\drawable-xhdpi\ic23.png" />
  </ItemGroup>
  <ItemGroup>
    <AndroidResource Include="Resources\drawable-xhdpi\ic24.png" />
  </ItemGroup>
  <ItemGroup>
    <AndroidResource Include="Resources\drawable-xhdpi\ic25.png" />
  </ItemGroup>
  <ItemGroup>
    <AndroidResource Include="Resources\drawable-xhdpi\ic26.png" />
  </ItemGroup>
  <ItemGroup>
    <AndroidResource Include="Resources\drawable-xhdpi\ic27.png" />
  </ItemGroup>
  <ItemGroup>
    <AndroidResource Include="Resources\drawable-xhdpi\ic28.png" />
  </ItemGroup>
  <ItemGroup>
    <AndroidResource Include="Resources\drawable-xhdpi\ic29.png" />
  </ItemGroup>
  <ItemGroup>
    <AndroidResource Include="Resources\drawable-xhdpi\ic30.png" />
  </ItemGroup>
  <ItemGroup>
    <AndroidResource Include="Resources\drawable-xhdpi\ic31.png" />
  </ItemGroup>
  <ItemGroup>
    <AndroidResource Include="Resources\drawable-xhdpi\ic32.png" />
  </ItemGroup>
  <ItemGroup>
    <AndroidResource Include="Resources\drawable-xhdpi\ic33.png" />
  </ItemGroup>
  <ItemGroup>
    <AndroidResource Include="Resources\drawable-xhdpi\ic34.png" />
  </ItemGroup>
  <ItemGroup>
    <AndroidResource Include="Resources\drawable-xhdpi\ic35.png" />
  </ItemGroup>
  <ItemGroup>
    <AndroidResource Include="Resources\drawable-xhdpi\ic36.png" />
  </ItemGroup>
  <ItemGroup>
    <AndroidResource Include="Resources\drawable-xhdpi\ic37.png" />
  </ItemGroup>
  <ItemGroup>
    <AndroidResource Include="Resources\drawable-xhdpi\ic38.png" />
  </ItemGroup>
  <ItemGroup>
    <AndroidResource Include="Resources\drawable-xhdpi\ic39.png" />
  </ItemGroup>
  <ItemGroup>
    <AndroidResource Include="Resources\drawable-xhdpi\ic40.png" />
  </ItemGroup>
  <ItemGroup>
    <AndroidResource Include="Resources\drawable-xhdpi\ic41.png" />
  </ItemGroup>
  <ItemGroup>
    <AndroidResource Include="Resources\drawable-xhdpi\ic42.png" />
  </ItemGroup>
  <ItemGroup>
    <AndroidResource Include="Resources\drawable-xhdpi\ic43.png" />
  </ItemGroup>
  <ItemGroup>
    <AndroidResource Include="Resources\drawable-xhdpi\ic44.png" />
  </ItemGroup>
  <ItemGroup>
    <AndroidResource Include="Resources\drawable-xhdpi\ic45.png" />
  </ItemGroup>
  <ItemGroup>
    <AndroidResource Include="Resources\drawable-xhdpi\ic46.png" />
  </ItemGroup>
  <ItemGroup>
    <AndroidResource Include="Resources\drawable-xhdpi\ic47.png" />
  </ItemGroup>
  <ItemGroup>
    <AndroidResource Include="Resources\drawable-xhdpi\ic48.png" />
  </ItemGroup>
  <ItemGroup>
    <AndroidResource Include="Resources\drawable-xhdpi\ic49.png" />
  </ItemGroup>
  <ItemGroup>
    <AndroidResource Include="Resources\drawable-xhdpi\ic50.png" />
  </ItemGroup>
  <ItemGroup>
    <AndroidResource Include="Resources\drawable-xhdpi\ic51.png" />
  </ItemGroup>
  <ItemGroup>
    <AndroidResource Include="Resources\drawable-xhdpi\ic52.png" />
  </ItemGroup>
  <ItemGroup>
    <AndroidResource Include="Resources\drawable-xhdpi\ic53.png" />
  </ItemGroup>
  <ItemGroup>
    <AndroidResource Include="Resources\drawable-xhdpi\ic54.png" />
  </ItemGroup>
  <ItemGroup>
    <AndroidResource Include="Resources\drawable-xhdpi\ic55.png" />
  </ItemGroup>
  <ItemGroup>
    <AndroidResource Include="Resources\drawable-xhdpi\ic56.png" />
  </ItemGroup>
  <ItemGroup>
    <AndroidResource Include="Resources\drawable-xhdpi\ic57.png" />
  </ItemGroup>
  <ItemGroup>
    <AndroidResource Include="Resources\drawable-xhdpi\ic58.png" />
  </ItemGroup>
  <ItemGroup>
    <AndroidResource Include="Resources\drawable-xhdpi\ic59.png" />
  </ItemGroup>
  <ItemGroup>
    <AndroidResource Include="Resources\drawable-xhdpi\ic60.png" />
  </ItemGroup>
  <ItemGroup>
    <AndroidResource Include="Resources\drawable-xhdpi\ic61.png" />
  </ItemGroup>
  <ItemGroup>
    <AndroidResource Include="Resources\drawable-xhdpi\ic62.png" />
  </ItemGroup>
  <ItemGroup>
    <AndroidResource Include="Resources\drawable-xhdpi\ic63.png" />
  </ItemGroup>
  <ItemGroup>
    <AndroidResource Include="Resources\drawable-xhdpi\ic64.png" />
  </ItemGroup>
  <ItemGroup>
    <AndroidResource Include="Resources\drawable-xhdpi\ic65.png" />
  </ItemGroup>
  <ItemGroup>
    <AndroidResource Include="Resources\drawable-xhdpi\ic66.png" />
  </ItemGroup>
  <ItemGroup>
    <AndroidResource Include="Resources\drawable-xhdpi\ic67.png" />
  </ItemGroup>
  <ItemGroup>
    <AndroidResource Include="Resources\drawable-xhdpi\ic68.png" />
  </ItemGroup>
  <ItemGroup>
    <AndroidResource Include="Resources\drawable-xhdpi\ic_plus_button.png" />
  </ItemGroup>
  <ItemGroup>
    <AndroidResource Include="Resources\drawable-xhdpi\ic_unlock.png" />
  </ItemGroup>
  <ItemGroup>
    <AndroidResource Include="Resources\drawable\toolbar_bg_quickunlock.png" />
  </ItemGroup>
  <ItemGroup>
    <AndroidResource Include="Resources\drawable-xhdpi\ic_nav_donate.png" />
  </ItemGroup>
  <ItemGroup>
    <AndroidResource Include="Resources\drawable-xhdpi\ic_nav_search.png" />
  </ItemGroup>
  <ItemGroup>
    <AndroidResource Include="Resources\drawable-xhdpi\ic_nav_settings.png" />
  </ItemGroup>
  <ItemGroup>
    <AndroidResource Include="Resources\drawable-xhdpi\ic_nav_sort.png" />
  </ItemGroup>
  <ItemGroup>
    <AndroidResource Include="Resources\drawable\navheader_bg.png" />
  </ItemGroup>
  <ItemGroup>
    <AndroidResource Include="Resources\drawable-xhdpi\ic_menu_lock.png" />
  </ItemGroup>
  <ItemGroup>
    <AndroidResource Include="Resources\drawable-xhdpi\ic_nav_changedb.png" />
  </ItemGroup>
  <ItemGroup>
    <AndroidResource Include="Resources\drawable-xhdpi\ic_nav_about.png" />
  </ItemGroup>
  <ItemGroup>
    <AndroidResource Include="Resources\drawable-mdpi\ic_arrow_back_white_24dp.png" />
  </ItemGroup>
  <ItemGroup>
    <AndroidResource Include="Resources\drawable-hdpi\ic_arrow_back_white_24dp.png" />
  </ItemGroup>
  <ItemGroup>
    <AndroidResource Include="Resources\drawable-xhdpi\ic_arrow_back_white_24dp.png" />
  </ItemGroup>
  <ItemGroup>
    <AndroidResource Include="Resources\drawable-xxhdpi\ic_arrow_back_white_24dp.png" />
  </ItemGroup>
  <ItemGroup>
    <AndroidResource Include="Resources\drawable-xxxhdpi\ic_arrow_back_white_24dp.png" />
  </ItemGroup>
  <ItemGroup>
    <AndroidResource Include="Resources\xml\searchable_mattest.xml">
      <SubType>Designer</SubType>
    </AndroidResource>
  </ItemGroup>
  <ItemGroup>
    <AndroidResource Include="Resources\menu\menu_entryedit.xml">
      <SubType>Designer</SubType>
    </AndroidResource>
  </ItemGroup>
</Project><|MERGE_RESOLUTION|>--- conflicted
+++ resolved
@@ -38,17 +38,8 @@
     <EmbedAssembliesIntoApk>False</EmbedAssembliesIntoApk>
     <AndroidLinkSkip>
     </AndroidLinkSkip>
-<<<<<<< HEAD
     <Debugger>Xamarin</Debugger>
     <DevInstrumentationEnabled>True</DevInstrumentationEnabled>
-=======
-    <AndroidStoreUncompressedFileExtensions>
-    </AndroidStoreUncompressedFileExtensions>
-    <JavaOptions>
-    </JavaOptions>
-    <MonoDroidExtraArgs>
-    </MonoDroidExtraArgs>
->>>>>>> fad8dc8b
   </PropertyGroup>
   <PropertyGroup Condition=" '$(Configuration)|$(Platform)' == 'Release|AnyCPU' ">
     <DebugType>full</DebugType>
@@ -68,11 +59,8 @@
     <DefineConstants>RELEASE</DefineConstants>
     <AndroidLinkSkip>System.Core%3b</AndroidLinkSkip>
     <EmbedAssembliesIntoApk>True</EmbedAssembliesIntoApk>
-<<<<<<< HEAD
     <JavaOptions>
     </JavaOptions>
-=======
->>>>>>> fad8dc8b
   </PropertyGroup>
   <PropertyGroup Condition=" '$(Configuration)|$(Platform)' == 'ReleaseNoNet|AnyCPU' ">
     <DebugType>none</DebugType>
@@ -160,7 +148,6 @@
     <Compile Include="app\App.cs" />
     <Compile Include="fileselect\FileSelectActivity.cs" />
     <Compile Include="fileselect\FileDbHelper.cs" />
-    <Compile Include="SearchProvider.cs" />
     <Compile Include="search\SearchProvider.cs" />
     <Compile Include="SelectStorageLocationActivity.cs" />
     <Compile Include="services\OngoingNotificationsService.cs" />
