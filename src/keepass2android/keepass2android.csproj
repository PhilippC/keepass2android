--- conflicted
+++ resolved
@@ -257,10 +257,9 @@
     <None Include="Resources\values-vi\strings.xml">
       <Visible>False</Visible>
     </None>
-<<<<<<< HEAD
     <None Include="..\java\kp2akeytransform\libs\mips\libfinal-key.so">
       <Link>libs\mips\libfinal-key.so</Link>
-=======
+    </None>
     <None Include="Resources\drawable-hdpi\Thumbs.db">
       <Visible>False</Visible>
     </None>
@@ -278,7 +277,6 @@
     </None>
     <None Include="Resources\layout-v14\entry_view_contents.xml">
       <Visible>False</Visible>
->>>>>>> af54f644
     </None>
   </ItemGroup>
   <ItemGroup>
@@ -598,10 +596,8 @@
     <AndroidResource Include="Resources\values-zh-rCN\strings.xml" />
     <AndroidResource Include="Resources\values-zh-rTW\strings.xml" />
     <AndroidResource Include="Resources\drawable\ic_launcher_gray.png" />
-<<<<<<< HEAD
     <AndroidResource Include="Resources\drawable-hdpi\notify_keyboard.png" />
     <AndroidResource Include="Resources\drawable\notify_keyboard.png" />
-=======
     <AndroidResource Include="Resources\drawable\ic_menu_add_field_holo_light.png" />
     <AndroidResource Include="Resources\drawable\ic_menu_remove_field_holo_light.png" />
     <AndroidResource Include="Resources\drawable\navigation_cancel.png" />
@@ -640,7 +636,6 @@
     <AndroidResource Include="Resources\layout\entry_view_test.xml" />
     <AndroidResource Include="Resources\layout\entry_extrastring_title.xml" />
     <AndroidResource Include="Resources\layout\entry_extrastring_value.xml" />
->>>>>>> af54f644
   </ItemGroup>
   <Import Project="$(MSBuildExtensionsPath)\Novell\Novell.MonoDroid.CSharp.targets" />
   <ItemGroup>
@@ -686,15 +681,12 @@
     <Folder Include="Resources\values-zh-rTW\" />
     <Folder Include="SupportLib\" />
     <Folder Include="Assets\" />
-<<<<<<< HEAD
     <Folder Include="libs\" />
     <Folder Include="libs\armeabi-v7a\" />
     <Folder Include="libs\armeabi\" />
     <Folder Include="libs\mips\" />
-=======
     <Folder Include="Resources\values-v14\" />
     <Folder Include="Resources\layout-v14\" />
->>>>>>> af54f644
   </ItemGroup>
   <ItemGroup>
     <ProjectReference Include="..\KeePassLib2Android\KeePassLib2Android.csproj">
