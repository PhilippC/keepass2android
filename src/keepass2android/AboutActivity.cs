--- conflicted
+++ resolved
@@ -10,13 +10,8 @@
 {
 	[Activity(Label = "@string/app_name",
 		ConfigurationChanges = ConfigChanges.Orientation | ConfigChanges.KeyboardHidden,
-<<<<<<< HEAD
-        Theme = "@style/MyTheme_ActionBar")]
+		Theme = "@style/MyTheme_ActionBar")]
 	[IntentFilter(new[] { "keepass2android.AboutActivity" }, Categories = new[] { Intent.CategoryDefault })]
-=======
-		Theme = "@style/NoTitleBar")]
-	[IntentFilter(new[] { "kp2a.action.AboutActivity" }, Categories = new[] { Intent.CategoryDefault })]
->>>>>>> fad8dc8b
 	public class AboutActivity: Activity, IDialogInterfaceOnDismissListener
 	{
 		private AboutDialog _dialog;
