/*
This file is part of Keepass2Android, Copyright 2013 Philipp Crocoll. This file is based on Keepassdroid, Copyright Brian Pellin.

  Keepass2Android is free software: you can redistribute it and/or modify
  it under the terms of the GNU General Public License as published by
  the Free Software Foundation, either version 2 of the License, or
  (at your option) any later version.

  Keepass2Android is distributed in the hope that it will be useful,
  but WITHOUT ANY WARRANTY; without even the implied warranty of
  MERCHANTABILITY or FITNESS FOR A PARTICULAR PURPOSE.  See the
  GNU General Public License for more details.

  You should have received a copy of the GNU General Public License
  along with Keepass2Android.  If not, see <http://www.gnu.org/licenses/>.
  */
using System;
using System.Linq;
using Android.App;
using Android.Content;
using Android.OS;
using Android.Widget;
using keepass2android.view;
using KeePassLib;
using Android.Support.V4.App;

namespace keepass2android.search
{
	/// <summary>
	/// Activity to show search results
	/// </summary>
	[Activity (Label = "@string/app_name", Theme="@style/NoTitleBar", LaunchMode=Android.Content.PM.LaunchMode.SingleTop)]
	[MetaData("android.app.searchable",Resource=AppNames.Searchable)]
	[MetaData("android.app.default_searchable", Value = "keepass2android.search.SearchResults")]
	[IntentFilter(new[]{Intent.ActionSearch}, Categories=new[]{Intent.CategoryDefault})]
	public class SearchResults : GroupBaseActivity
	{
<<<<<<< HEAD
		private GroupView _groupView;

=======
>>>>>>> 76af17cf
		protected override void OnCreate (Bundle bundle)
		{
			base.OnCreate (bundle);

			if ( IsFinishing ) {
				return;
			}
			
			SetResult(KeePass.ExitNormal);

			ProcessIntent(Intent);
		}

		protected override void OnNewIntent(Intent intent)
		{
			ProcessIntent(intent);
		}

		private void ProcessIntent(Intent intent)
		{
			// Likely the app has been killed exit the activity 
			if (!App.Kp2a.DatabaseIsUnlocked)
			{
				Finish();
			}

			if (intent.Action == Intent.ActionView)
			{
				var entryIntent = new Intent(this, typeof(EntryActivity));
				entryIntent.PutExtra(EntryActivity.KeyEntry, intent.Data.LastPathSegment);

				Finish(); // Close this activity so that the entry activity is navigated to from the main activity, not this one.
				StartActivity(entryIntent);
			}
			else
			{
				// Action may either by ActionSearch (from search widget) or null (if called from SearchActivity directly)
				Query(getSearch(intent));
			}
		}

		private void Query (SearchParameters searchParams)
		{
			try {
				Group = App.Kp2a.GetDb().Search (searchParams, null);
			} catch (Exception e) {
				Kp2aLog.Log(e.ToString());
				Toast.MakeText(this,e.Message, ToastLength.Long).Show();
				Finish();
				return;
			}


			
			if ( Group == null || (!Group.Entries.Any()) ) {
				SetContentView(new GroupEmptyView(this));
			} else
			{
				_groupView = new GroupView(this);
				SetContentView(_groupView);
				_groupView.SetNormalButtonVisibility(false, false);
			}
			

			SetGroupTitle();
			
			ListAdapter = new PwGroupListAdapter(this, Group);
		}

		private SearchParameters getSearch(Intent queryIntent) {
			// get and process search query here
			SearchParameters sp = new SearchParameters();
			sp.SearchString = queryIntent.GetStringExtra(SearchManager.Query);
			sp.SearchInTitles = queryIntent.GetBooleanExtra("SearchInTitles", sp.SearchInTitles);
			sp.SearchInUrls = queryIntent.GetBooleanExtra("SearchInUrls", sp.SearchInUrls);
			sp.SearchInPasswords = queryIntent.GetBooleanExtra("SearchInPasswords", sp.SearchInPasswords);
			sp.SearchInUserNames = queryIntent.GetBooleanExtra("SearchInUserNames", sp.SearchInUserNames);
			sp.SearchInNotes = queryIntent.GetBooleanExtra("SearchInNotes", sp.SearchInNotes);
			sp.SearchInGroupNames = queryIntent.GetBooleanExtra("SearchInGroupNames", sp.SearchInGroupNames);
			sp.SearchInOther = queryIntent.GetBooleanExtra("SearchInOther", sp.SearchInOther);
			sp.SearchInTags = queryIntent.GetBooleanExtra("SearchInTags", sp.SearchInTags);
			sp.RegularExpression = queryIntent.GetBooleanExtra("RegularExpression", sp.RegularExpression);
			sp.ExcludeExpired = queryIntent.GetBooleanExtra("ExcludeExpired", sp.ExcludeExpired);
			sp.ComparisonMode = queryIntent.GetBooleanExtra("CaseSensitive", false) ?
				StringComparison.InvariantCulture :
					StringComparison.InvariantCultureIgnoreCase;

			return sp;
			
		}


		public override bool OnSearchRequested()
		{
			if (base.OnSearchRequested())
			{
				Finish();
				return true;
			}
				return false;
			}
		}
}
<|MERGE_RESOLUTION|>--- conflicted
+++ resolved
@@ -35,11 +35,8 @@
 	[IntentFilter(new[]{Intent.ActionSearch}, Categories=new[]{Intent.CategoryDefault})]
 	public class SearchResults : GroupBaseActivity
 	{
-<<<<<<< HEAD
 		private GroupView _groupView;
 
-=======
->>>>>>> 76af17cf
 		protected override void OnCreate (Bundle bundle)
 		{
 			base.OnCreate (bundle);
