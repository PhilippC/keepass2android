/*
This file is part of Keepass2Android, Copyright 2013 Philipp Crocoll. This file is based on Keepassdroid, Copyright Brian Pellin.

  Keepass2Android is free software: you can redistribute it and/or modify
  it under the terms of the GNU General Public License as published by
  the Free Software Foundation, either version 2 of the License, or
  (at your option) any later version.

  Keepass2Android is distributed in the hope that it will be useful,
  but WITHOUT ANY WARRANTY; without even the implied warranty of
  MERCHANTABILITY or FITNESS FOR A PARTICULAR PURPOSE.  See the
  GNU General Public License for more details.

  You should have received a copy of the GNU General Public License
  along with Keepass2Android.  If not, see <http://www.gnu.org/licenses/>.
  */
using System;
using System.Linq;
using Android.App;
using Android.Content;
using Android.OS;
using Android.Widget;
using keepass2android.view;
using KeePassLib;
using Android.Support.V4.App;

namespace keepass2android.search
{
<<<<<<< HEAD
	[Activity (Label = "@string/app_name", Theme="@style/NoTitleBar", LaunchMode=Android.Content.PM.LaunchMode.SingleTop)]
=======
	/// <summary>
	/// Activity to show search results
	/// </summary>
	[Activity (Label = "@string/app_name", Theme="@style/NoTitleBar")]
>>>>>>> 0435ad54
	[MetaData("android.app.searchable",Resource="@xml/searchable")]
	[IntentFilter(new[]{Intent.ActionSearch}, Categories=new[]{Intent.CategoryDefault})]
	public class SearchResults : GroupBaseActivity
	{
		private Database _db;

		protected override void OnCreate (Bundle bundle)
		{
			base.OnCreate (bundle);

			if ( IsFinishing ) {
				return;
			}
			
<<<<<<< HEAD
			SetResult(KeePass.EXIT_NORMAL);

			ProcessIntent(Intent);
		}

		protected override void OnNewIntent(Intent intent)
		{
			ProcessIntent(intent);
		}

		private void ProcessIntent(Intent intent)
		{
			mDb = App.getDB();

			// Likely the app has been killed exit the activity 
			if (!mDb.Open)
			{
				Finish();
			}

			if (intent.Action == Intent.ActionView)
			{
				var entryIntent = new Intent(this, typeof(EntryActivity));
				entryIntent.PutExtra(EntryActivity.KEY_ENTRY, intent.Data.LastPathSegment);
=======
			SetResult(KeePass.ExitNormal);
			
			_db = App.Kp2a.GetDb();
			
			// Likely the app has been killed exit the activity 
			if ( ! _db.Open ) {
				Finish();
			}

			Query(getSearch(Intent));

>>>>>>> 0435ad54

				Finish(); // Close this activity so that the entry activity is navigated to from the main activity, not this one.
				StartActivity(entryIntent);
			}
			else
			{
				// Action may either by ActionSearch (from search widget) or null (if called from SearchActivity directly)
				query(getSearch(intent));
			}
		}

<<<<<<< HEAD
		private void query (SearchParameters searchParams)
=======

		private void Query (SearchParameters searchParams)
>>>>>>> 0435ad54
		{
			try {
				Group = _db.Search (searchParams);
			} catch (Exception e) {
				Toast.MakeText(this,e.Message, ToastLength.Long).Show();
				Finish();
				return;
			}


			
			if ( Group == null || (!Group.Entries.Any()) ) {
				SetContentView(new GroupEmptyView(this));
			} else {
				SetContentView(new GroupViewOnlyView(this));
			}
			
			SetGroupTitle();
			
			ListAdapter = new PwGroupListAdapter(this, Group);
		}

		private SearchParameters getSearch(Intent queryIntent) {
			// get and process search query here
			SearchParameters sp = new SearchParameters();
			sp.SearchString = queryIntent.GetStringExtra(SearchManager.Query);
			sp.SearchInTitles = queryIntent.GetBooleanExtra("SearchInTitles", sp.SearchInTitles);
			sp.SearchInUrls = queryIntent.GetBooleanExtra("SearchInUrls", sp.SearchInUrls);
			sp.SearchInPasswords = queryIntent.GetBooleanExtra("SearchInPasswords", sp.SearchInPasswords);
			sp.SearchInUserNames = queryIntent.GetBooleanExtra("SearchInUserNames", sp.SearchInUserNames);
			sp.SearchInNotes = queryIntent.GetBooleanExtra("SearchInNotes", sp.SearchInNotes);
			sp.SearchInGroupNames = queryIntent.GetBooleanExtra("SearchInGroupNames", sp.SearchInGroupNames);
			sp.SearchInOther = queryIntent.GetBooleanExtra("SearchInOther", sp.SearchInOther);
			sp.SearchInTags = queryIntent.GetBooleanExtra("SearchInTags", sp.SearchInTags);
			sp.RegularExpression = queryIntent.GetBooleanExtra("RegularExpression", sp.RegularExpression);
			sp.ExcludeExpired = queryIntent.GetBooleanExtra("ExcludeExpired", sp.ExcludeExpired);
			sp.ComparisonMode = queryIntent.GetBooleanExtra("CaseSensitive", false) ?
				StringComparison.InvariantCulture :
					StringComparison.InvariantCultureIgnoreCase;

			return sp;
			
		}


		public override bool OnSearchRequested()
		{
			if (base.OnSearchRequested())
			{
				Finish();
				return true;
			}
			return false;
		}
	}
}
<|MERGE_RESOLUTION|>--- conflicted
+++ resolved
@@ -26,14 +26,10 @@
 
 namespace keepass2android.search
 {
-<<<<<<< HEAD
-	[Activity (Label = "@string/app_name", Theme="@style/NoTitleBar", LaunchMode=Android.Content.PM.LaunchMode.SingleTop)]
-=======
 	/// <summary>
 	/// Activity to show search results
 	/// </summary>
-	[Activity (Label = "@string/app_name", Theme="@style/NoTitleBar")]
->>>>>>> 0435ad54
+	[Activity (Label = "@string/app_name", Theme="@style/NoTitleBar", LaunchMode=Android.Content.PM.LaunchMode.SingleTop)]
 	[MetaData("android.app.searchable",Resource="@xml/searchable")]
 	[IntentFilter(new[]{Intent.ActionSearch}, Categories=new[]{Intent.CategoryDefault})]
 	public class SearchResults : GroupBaseActivity
@@ -48,8 +44,7 @@
 				return;
 			}
 			
-<<<<<<< HEAD
-			SetResult(KeePass.EXIT_NORMAL);
+			SetResult(KeePass.ExitNormal);
 
 			ProcessIntent(Intent);
 		}
@@ -61,31 +56,18 @@
 
 		private void ProcessIntent(Intent intent)
 		{
-			mDb = App.getDB();
+			_db = App.Kp2a.GetDb();
+			
 
 			// Likely the app has been killed exit the activity 
-			if (!mDb.Open)
-			{
+			if ( ! _db.Open ) {
 				Finish();
 			}
 
 			if (intent.Action == Intent.ActionView)
 			{
 				var entryIntent = new Intent(this, typeof(EntryActivity));
-				entryIntent.PutExtra(EntryActivity.KEY_ENTRY, intent.Data.LastPathSegment);
-=======
-			SetResult(KeePass.ExitNormal);
-			
-			_db = App.Kp2a.GetDb();
-			
-			// Likely the app has been killed exit the activity 
-			if ( ! _db.Open ) {
-				Finish();
-			}
-
-			Query(getSearch(Intent));
-
->>>>>>> 0435ad54
+				entryIntent.PutExtra(EntryActivity.KeyEntry, intent.Data.LastPathSegment);
 
 				Finish(); // Close this activity so that the entry activity is navigated to from the main activity, not this one.
 				StartActivity(entryIntent);
@@ -93,16 +75,11 @@
 			else
 			{
 				// Action may either by ActionSearch (from search widget) or null (if called from SearchActivity directly)
-				query(getSearch(intent));
+				Query(getSearch(intent));
 			}
 		}
 
-<<<<<<< HEAD
-		private void query (SearchParameters searchParams)
-=======
-
 		private void Query (SearchParameters searchParams)
->>>>>>> 0435ad54
 		{
 			try {
 				Group = _db.Search (searchParams);
@@ -155,7 +132,7 @@
 				Finish();
 				return true;
 			}
-			return false;
+				return false;
+			}
 		}
-	}
 }
