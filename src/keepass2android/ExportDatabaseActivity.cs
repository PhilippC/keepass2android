--- conflicted
+++ resolved
@@ -16,13 +16,8 @@
 
 	[Activity(Label = "@string/app_name",
 		ConfigurationChanges = ConfigChanges.Orientation | ConfigChanges.KeyboardHidden,
-<<<<<<< HEAD
         Theme = "@style/MyTheme_ActionBar")]
-	[IntentFilter(new[] {"keepass2android.ExportDatabaseActivity"}, Categories = new[] {Intent.CategoryDefault})]
-=======
-		Theme = "@style/Base")]
 	[IntentFilter(new[] {"kp2a.action.ExportDatabaseActivity"}, Categories = new[] {Intent.CategoryDefault})]
->>>>>>> fad8dc8b
 	public class ExportDatabaseActivity : LockCloseActivity
 	{
 		FileFormatProvider[] _ffp = new FileFormatProvider[]
@@ -67,7 +62,7 @@
 				}
 				else
 				{
-					App.Kp2a.GetFileStorage(protocolId).StartSelectFile(new FileStorageSetupInitiatorActivity(this,
+				App.Kp2a.GetFileStorage(protocolId).StartSelectFile(new FileStorageSetupInitiatorActivity(this,
 						OnActivityResult,
 						defaultPath =>
 						{
