--- conflicted
+++ resolved
@@ -39,7 +39,7 @@
                 <category android:name="android.intent.category.DEFAULT" />
             </intent-filter>
         </activity>
- 
+		
 		<activity android:configChanges="keyboardHidden|orientation" android:label="@string/app_name_nonet" android:theme="@style/Base" android:name="keepass2android.PasswordActivity" >
 		  <intent-filter android:label="@string/app_name">
 		  <action android:name="android.intent.action.VIEW" />
@@ -70,11 +70,7 @@
 			    <data android:pathPattern=".*\\..*\\..*\\..*\\..*\\..*\\..*\\..*\\..*\\..*\\.kdbx" />
 		  </intent-filter>
 		</activity>
-<<<<<<< HEAD
-		
-=======
 
->>>>>>> 345b4e22
 	</application>
 	<uses-permission android:name="android.permission.VIBRATE" />
 	<uses-permission android:name="android.permission.WRITE_EXTERNAL_STORAGE" />
