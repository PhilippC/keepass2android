--- conflicted
+++ resolved
@@ -1,12 +1,7 @@
 ﻿<?xml version="1.0" encoding="utf-8"?>
 <manifest xmlns:android="http://schemas.android.com/apk/res/android" 
-<<<<<<< HEAD
-			android:versionCode="57" 
-			android:versionName="0.9.8 preview 2 (alpha)" 
-=======
 			android:versionCode="60" 
 			android:versionName="0.9.8c" 
->>>>>>> 3b3bda2d
 			package="keepass2android.keepass2android" 
 			android:installLocation="auto">
 	<uses-sdk android:minSdkVersion="14" android:targetSdkVersion="21" />
