--- conflicted
+++ resolved
@@ -313,23 +313,12 @@
 
             SetContentView(ContentResourceId);
 
-<<<<<<< HEAD
             if (FindViewById(Resource.Id.enable_autofill) != null)
             {
                 FindViewById(Resource.Id.enable_autofill).Click += (sender, args) =>
                 {
                     var intent = new Intent(Settings.ActionRequestSetAutofillService);
                     intent.SetData(Android.Net.Uri.Parse("package:" + PackageName));
-                    StartActivity(intent);
-                };
-            }
-=======
-		    if (FindViewById(Resource.Id.enable_autofill) != null)
-		    {
-		        FindViewById(Resource.Id.enable_autofill).Click += (sender, args) =>
-		        {
-		            var intent = new Intent(Settings.ActionRequestSetAutofillService);
-		            intent.SetData(Android.Net.Uri.Parse("package:" + PackageName));
 		            try
 		            {
 		                StartActivity(intent);
@@ -347,9 +336,8 @@
 		                _prefs.Edit().PutBoolean(autofillservicewasenabled, true).Commit();
 		                UpdateBottomBarElementVisibility(Resource.Id.autofill_infotext, false);
                     }
-		        };
-		    }
->>>>>>> 94b37f64
+                };
+            }
 
             if (FindViewById(Resource.Id.fabCancelAddNew) != null)
             {
