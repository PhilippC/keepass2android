﻿using System.Collections.Generic;
using Android.Content;

namespace keepass2android.services.AutofillBase
{

    internal class Kp2aDigitalAssetLinksDataSource
    {
        private static Kp2aDigitalAssetLinksDataSource instance;

        private Kp2aDigitalAssetLinksDataSource() { }

        public static Kp2aDigitalAssetLinksDataSource Instance
        {
            get
            {
                if (instance == null)
                {
                    instance = new Kp2aDigitalAssetLinksDataSource();
                }
                return instance;
            }
        }

        public bool IsValid(Context context, string webDomain, string packageName)
        {
            return (IsTrustedBrowser(packageName));

        }

        static readonly HashSet<string> _trustedBrowsers = new HashSet<string>
        {
<<<<<<< HEAD
            "org.mozilla.firefox","org.mozilla.firefox_beta","org.mozilla.fenix","org.mozilla.klar","org.mozilla.focus",
=======
            "org.mozilla.firefox","org.mozilla.firefox_beta","org.mozilla.klar","org.mozilla.focus",
            "org.mozilla.fenix","org.mozilla.fenix.nightly","org.mozilla.reference.browser",
>>>>>>> eab79eaa
            "com.android.browser","com.android.chrome","com.chrome.beta","com.chrome.dev","com.chrome.canary",
            "com.google.android.apps.chrome","com.google.android.apps.chrome_dev",
            "com.opera.browser","com.opera.browser.beta","com.opera.mini.native",
            "com.brave.browser","com.yandex.browser","com.microsoft.emmx","com.amazon.cloud9",
            "com.sec.android.app.sbrowser","com.sec.android.app.sbrowser.beta","org.codeaurora.swe.browser"
        };

        private bool IsTrustedBrowser(string packageName)
        {
            return _trustedBrowsers.Contains(packageName);
        }
    }
}<|MERGE_RESOLUTION|>--- conflicted
+++ resolved
@@ -30,12 +30,8 @@
 
         static readonly HashSet<string> _trustedBrowsers = new HashSet<string>
         {
-<<<<<<< HEAD
-            "org.mozilla.firefox","org.mozilla.firefox_beta","org.mozilla.fenix","org.mozilla.klar","org.mozilla.focus",
-=======
             "org.mozilla.firefox","org.mozilla.firefox_beta","org.mozilla.klar","org.mozilla.focus",
             "org.mozilla.fenix","org.mozilla.fenix.nightly","org.mozilla.reference.browser",
->>>>>>> eab79eaa
             "com.android.browser","com.android.chrome","com.chrome.beta","com.chrome.dev","com.chrome.canary",
             "com.google.android.apps.chrome","com.google.android.apps.chrome_dev",
             "com.opera.browser","com.opera.browser.beta","com.opera.mini.native",
