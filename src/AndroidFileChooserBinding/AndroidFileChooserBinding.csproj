﻿<?xml version="1.0" encoding="utf-8"?>
<Project ToolsVersion="4.0" DefaultTargets="Build" xmlns="http://schemas.microsoft.com/developer/msbuild/2003">
  <PropertyGroup>
    <Configuration Condition=" '$(Configuration)' == '' ">Debug</Configuration>
    <Platform Condition=" '$(Platform)' == '' ">AnyCPU</Platform>
    <ProjectGuid>{3C0F7FE5-639F-4422-A087-8B26CF862D1B}</ProjectGuid>
    <ProjectTypeGuids>{10368E6C-D01B-4462-8E8B-01FC667A7035};{FAE04EC0-301F-11D3-BF4B-00C04F79EFBC}</ProjectTypeGuids>
    <OutputType>Library</OutputType>
    <AppDesignerFolder>Properties</AppDesignerFolder>
    <RootNamespace>AndroidFileChooserBinding</RootNamespace>
    <AssemblyName>AndroidFileChooserBinding</AssemblyName>
    <FileAlignment>512</FileAlignment>
    <TargetFrameworkVersion>v2.2</TargetFrameworkVersion>
  </PropertyGroup>
  <PropertyGroup Condition=" '$(Configuration)|$(Platform)' == 'Debug|AnyCPU' ">
    <DebugSymbols>true</DebugSymbols>
    <DebugType>full</DebugType>
    <Optimize>false</Optimize>
    <OutputPath>bin\Debug\</OutputPath>
    <DefineConstants>DEBUG;TRACE</DefineConstants>
    <ErrorReport>prompt</ErrorReport>
    <WarningLevel>4</WarningLevel>
    <AndroidLinkMode>None</AndroidLinkMode>
  </PropertyGroup>
  <PropertyGroup Condition=" '$(Configuration)|$(Platform)' == 'Release|AnyCPU' ">
    <DebugType>pdbonly</DebugType>
    <Optimize>true</Optimize>
    <OutputPath>bin\Release\</OutputPath>
    <DefineConstants>TRACE</DefineConstants>
    <ErrorReport>prompt</ErrorReport>
    <WarningLevel>4</WarningLevel>
    <AndroidUseSharedRuntime>false</AndroidUseSharedRuntime>
  </PropertyGroup>
  <PropertyGroup Condition="'$(Configuration)|$(Platform)' == 'ReleaseNoNet|AnyCPU'">
    <OutputPath>bin\ReleaseNoNet\</OutputPath>
    <DefineConstants>TRACE</DefineConstants>
    <Optimize>true</Optimize>
    <DebugType>pdbonly</DebugType>
    <PlatformTarget>AnyCPU</PlatformTarget>
    <ErrorReport>prompt</ErrorReport>
    <CodeAnalysisRuleSet>MinimumRecommendedRules.ruleset</CodeAnalysisRuleSet>
    <AndroidUseSharedRuntime>false</AndroidUseSharedRuntime>
    <WarningLevel>4</WarningLevel>
  </PropertyGroup>
  <ItemGroup>
    <Reference Include="Mono.Android" />
    <Reference Include="System" />
    <Reference Include="System.Core" />
    <Reference Include="Xamarin.Android.Support.v4">
      <HintPath>..\packages\Xamarin.Android.Support.v4.20.0.0.4\lib\MonoAndroid10\Xamarin.Android.Support.v4.dll</HintPath>
    </Reference>
  </ItemGroup>
  <ItemGroup>
    <Compile Include="Properties\AssemblyInfo.cs" />
  </ItemGroup>
  <ItemGroup>
    <None Include="Jars\AboutJars.txt" />
    <None Include="Additions\AboutAdditions.txt" />
    <None Include="packages.config" />
  </ItemGroup>
  <ItemGroup>
    <TransformFile Include="Transforms\Metadata.xml" />
    <TransformFile Include="Transforms\EnumFields.xml" />
    <TransformFile Include="Transforms\EnumMethods.xml" />
  </ItemGroup>
  <Import Project="$(MSBuildExtensionsPath)\Xamarin\Android\Xamarin.Android.Bindings.targets" />
  <!-- To modify your build process, add your task inside one of the targets below and uncomment it. 
       Other similar extension points exist, see Microsoft.Common.targets.
  <Target Name="BeforeBuild">
  </Target>
  <Target Name="AfterBuild">
  </Target>
  -->
  <ItemGroup>
<<<<<<< HEAD
    <LibraryProjectZip Include="..\..\..\..\Users\Philipp\Documents\keepass2android\repo\keepass2android19\src\java\android-filechooser\code\project.zip">
=======
    <LibraryProjectZip Include="..\java\android-filechooser\code\project.zip">
>>>>>>> 82c8b124
      <Link>project.zip</Link>
    </LibraryProjectZip>
  </ItemGroup>
  <ItemGroup>
    <XamarinComponentReference Include="xamandroidsupportv4-18">
      <Version>20.0.0.4</Version>
      <Visible>False</Visible>
    </XamarinComponentReference>
  </ItemGroup>
</Project><|MERGE_RESOLUTION|>--- conflicted
+++ resolved
@@ -72,11 +72,7 @@
   </Target>
   -->
   <ItemGroup>
-<<<<<<< HEAD
-    <LibraryProjectZip Include="..\..\..\..\Users\Philipp\Documents\keepass2android\repo\keepass2android19\src\java\android-filechooser\code\project.zip">
-=======
     <LibraryProjectZip Include="..\java\android-filechooser\code\project.zip">
->>>>>>> 82c8b124
       <Link>project.zip</Link>
     </LibraryProjectZip>
   </ItemGroup>
