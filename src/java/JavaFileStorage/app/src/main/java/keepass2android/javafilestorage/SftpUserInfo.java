package keepass2android.javafilestorage;

import android.app.NotificationManager;
import android.app.PendingIntent;
import android.content.Context;
import android.content.Intent;
import android.net.Uri;
import android.os.Bundle;
import android.os.Handler;
import android.os.Looper;
import android.os.Message;
import android.os.Messenger;
import android.os.SystemClock;
import androidx.core.app.NotificationCompat;
import android.util.Log;

import com.jcraft.jsch.UserInfo;

public class SftpUserInfo implements UserInfo {

	private Object /* pick one type, and fixate on it */ dance(final String type, final String text)	/* for inside the thread */
	{

		final Message msg = Message.obtain();

		/* t(*A*t) */
		Thread t = new Thread() {
			public void run() {
				Looper.prepare();
				int bogon = (int)SystemClock.elapsedRealtime();

				NotificationManager mNotificationManager = (NotificationManager)_appContext.getSystemService(Context.NOTIFICATION_SERVICE);
				NotificationCompat.Builder builder = new NotificationCompat.Builder(_appContext);
				builder.setContentText("SFTP prompt");
				builder.setSmallIcon(R.drawable.ic_logo_green_foreground);

				Handler h = new Handler() {
					public void handleMessage(Message M) {
						msg.copyFrom(M);
						Looper.myLooper().quit();
					}
				};
				Messenger m = new Messenger(h);

				Intent intent = new Intent(_appContext, NotifSlave.class);

				intent.setAction("keepass2android.sftp.NotifSlave");
				intent.putExtra("keepass2android.sftp.returnmessenger", m);
				intent.putExtra("keepass2android.sftp.reqtype", type);
				intent.putExtra("keepass2android.sftp.prompt", text);
				intent.setData((Uri.parse("suckit://"+SystemClock.elapsedRealtime())));

<<<<<<< HEAD
				int flags = 0;
				if (android.os.Build.VERSION.SDK_INT >= android.os.Build.VERSION_CODES.S) {
=======

				Log.e("KP2AJFS[thread]", "built after 2023-03-14");

				int flags = 0;
				if (android.os.Build.VERSION.SDK_INT >= android.os.Build.VERSION_CODES.S) {
					Log.e("KP2AJFS[thread]", "Setting mutable flag...");
>>>>>>> da3665c2
					flags |= PendingIntent.FLAG_MUTABLE;
				}
				PendingIntent contentIntent = PendingIntent.getActivity(_appContext, 0, intent, flags);

				builder.setContentIntent(contentIntent);

				{
					Intent directIntent = new Intent(_appContext, NotifSlave.class);
					directIntent.setAction("keepass2android.sftp.NotifSlave");
					directIntent.addFlags(Intent.FLAG_ACTIVITY_NEW_TASK);

					directIntent.putExtra("keepass2android.sftp.returnmessenger", m);
					directIntent.putExtra("keepass2android.sftp.reqtype", type);
					directIntent.putExtra("keepass2android.sftp.prompt", text);
					directIntent.setData((Uri.parse("suckit://" + SystemClock.elapsedRealtime())));
					_appContext.startActivity(directIntent);
				}



				Log.e("KP2AJFS[thread]", "Notifying...");

				mNotificationManager.notify(bogon, builder.build());



				Log.e("KP2AJFS[thread]", "About to go to 'sleep'...");
				Looper.loop();
				Log.e("KP2AJFS[thread]", "And we're alive!");

				Log.e("KP2AJFS[thread]", "result was: "+(Integer.toString(msg.arg1)));

				mNotificationManager.cancel(bogon);
			}
		};

		t.start();
		try {
			t.join();
		} catch (Exception e) {
			return null;
		}

		if (type.equals("yesno"))
			return new Boolean(msg.arg1 == 1);
		else if (type.equals("message"))
			return null;
		else if (type.equals("password")) {
			if (msg.arg1 == 0)
				return null;
			Bundle b = msg.getData();
			return b.getString("response");
		} else
			return null;
	}


	Context _appContext;

	String _password;
	String _passphrase;
	
	public SftpUserInfo(String password, String passphrase, Context appContext)
	{
		_password = password;
		_passphrase = passphrase;
		_appContext = appContext;
	}

	@Override
	public String getPassphrase() {

		return _passphrase;
	}

	@Override
	public String getPassword() {
		
		return _password;
	}

	@Override
	public boolean promptPassword(String message) {
		return _password != null;
	}

	@Override
	public boolean promptPassphrase(String message) {
		return _passphrase != null;
	}

	@Override
	public boolean promptYesNo(String message) {
		return (Boolean)dance("yesno", message);

		//test with https://www.sftp.net/public-online-sftp-servers?
	}

	@Override
	public void showMessage(String message)
	{
		dance("message", message);
	}

}<|MERGE_RESOLUTION|>--- conflicted
+++ resolved
@@ -50,17 +50,12 @@
 				intent.putExtra("keepass2android.sftp.prompt", text);
 				intent.setData((Uri.parse("suckit://"+SystemClock.elapsedRealtime())));
 
-<<<<<<< HEAD
-				int flags = 0;
-				if (android.os.Build.VERSION.SDK_INT >= android.os.Build.VERSION_CODES.S) {
-=======
 
 				Log.e("KP2AJFS[thread]", "built after 2023-03-14");
 
 				int flags = 0;
 				if (android.os.Build.VERSION.SDK_INT >= android.os.Build.VERSION_CODES.S) {
 					Log.e("KP2AJFS[thread]", "Setting mutable flag...");
->>>>>>> da3665c2
 					flags |= PendingIntent.FLAG_MUTABLE;
 				}
 				PendingIntent contentIntent = PendingIntent.getActivity(_appContext, 0, intent, flags);
