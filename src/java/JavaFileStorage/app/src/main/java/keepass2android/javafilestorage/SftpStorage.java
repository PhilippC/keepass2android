--- conflicted
+++ resolved
@@ -437,15 +437,10 @@
 
 		}
 
-<<<<<<< HEAD
+		Log.e("KP2AJFS[thread]", "getting session...");
 		Session session = jsch.getSession(cInfo.username, cInfo.host, cInfo.port);
-		UserInfo ui = new SftpUserInfo(cInfo.password, cInfo.keyPassphrase, _appContext);
-=======
-		Log.e("KP2AJFS[thread]", "getting session...");
-		Session session = jsch.getSession(ci.username, ci.host, ci.port);
 		Log.e("KP2AJFS", "creating SftpUserInfo");
-		UserInfo ui = new SftpUserInfo(ci.password,_appContext);
->>>>>>> 3f6e51b1
+		UserInfo ui = new SftpUserInfo(cInfo.password, _appContext);
 		session.setUserInfo(ui);
 
 		session.setConfig("PreferredAuthentications", "publickey,password");
