package keepass2android.javafilestorage;

import java.io.ByteArrayInputStream;
import java.io.ByteArrayOutputStream;
import java.io.File;
import java.io.FileNotFoundException;
import java.io.IOException;
import java.io.InputStream;
import java.io.UnsupportedEncodingException;
import java.util.ArrayList;
import java.util.Comparator;
import java.util.HashMap;
import java.util.List;
import java.util.Map;
import java.util.Set;
import java.util.TreeSet;

import com.jcraft.jsch.Channel;
import com.jcraft.jsch.ChannelSftp;
import com.jcraft.jsch.ChannelSftp.LsEntry;
import com.jcraft.jsch.JSch;
import com.jcraft.jsch.JSchException;
import com.jcraft.jsch.KeyPair;
import com.jcraft.jsch.Session;
import com.jcraft.jsch.SftpATTRS;
import com.jcraft.jsch.SftpException;
import com.jcraft.jsch.UserInfo;

import android.content.Context;
import android.content.Intent;
import android.os.Bundle;
import android.util.Log;

public class SftpStorage extends JavaFileStorageBase {

	public static final int DEFAULT_SFTP_PORT = 22;
	public static final int UNSET_SFTP_CONNECT_TIMEOUT = -1;
	private static final String SFTP_CONNECT_TIMEOUT_OPTION_NAME = "connectTimeout";

	JSch jsch;

	public class ConnectionInfo
	{
		public String host;
		public String username;
		public String password;
		public String localPath;
		public int port;
		public int connectTimeoutSec = UNSET_SFTP_CONNECT_TIMEOUT;


		public String toString() {
			return "ConnectionInfo{host=" + host + ",port=" + port + ",user=" + username +
					",pwd=<hidden>,path=" + localPath + ",connectTimeout=" + connectTimeoutSec +
					"}";
		}

		boolean hasOptions() {
			return connectTimeoutSec != UNSET_SFTP_CONNECT_TIMEOUT;
		}
	}

	private static Map<String, String> buildOptionMap(ConnectionInfo ci) {
		return buildOptionMap(ci.connectTimeoutSec);
	}

	private static Map<String, String> buildOptionMap(int connectTimeoutSec) {
		Map<String, String> opts = new HashMap<>();
		if (connectTimeoutSec != UNSET_SFTP_CONNECT_TIMEOUT) {
			opts.put(SFTP_CONNECT_TIMEOUT_OPTION_NAME, String.valueOf(connectTimeoutSec));
		}
		return opts;
	}


	Context _appContext;

	public SftpStorage(Context appContext) {
		_appContext = appContext;

	}

	private static final String SFTP_PROTOCOL_ID = "sftp";

	@Override
	public boolean checkForFileChangeFast(String path,
			String previousFileVersion) throws Exception {
		String currentVersion = getCurrentFileVersionFast(path);
		if (currentVersion == null)
			return false;
		return currentVersion.equals(previousFileVersion) == false;
	}

	@Override
	public String getCurrentFileVersionFast(String path) {

		return null; // no simple way to get the version "fast"
	}

	@Override
	public InputStream openFileForRead(String path) throws Exception {
		ConnectionInfo cInfo = splitStringToConnectionInfo(path);
		ChannelSftp c = init(cInfo);

		try {
			byte[] buff = new byte[8000];

			int bytesRead = 0;

			InputStream in = c.get(cInfo.localPath);
			ByteArrayOutputStream bao = new ByteArrayOutputStream();

			while ((bytesRead = in.read(buff)) != -1) {
				bao.write(buff, 0, bytesRead);
			}

			byte[] data = bao.toByteArray();

			ByteArrayInputStream bin = new ByteArrayInputStream(data);
			c.getSession().disconnect();

			return bin;

		} catch (Exception e) {
			tryDisconnect(c);
			throw convertException(e);
		}
	}

	private void tryDisconnect(ChannelSftp c) {
		try {
			c.getSession().disconnect();
		} catch (JSchException je) {

		}
	}

	@Override
	public void uploadFile(String path, byte[] data, boolean writeTransactional)
			throws Exception {

		ConnectionInfo cInfo = splitStringToConnectionInfo(path);
		ChannelSftp c = init(cInfo);
		try {
			InputStream in = new ByteArrayInputStream(data);
			String targetPath = cInfo.localPath;
			if (writeTransactional)
			{
				//upload to temporary location:
				String tmpPath = targetPath + ".tmp";
				c.put(in, tmpPath);
				//remove previous file:
				try
				{
					c.rm(targetPath);
				}
				catch (SftpException e)
				{
					//ignore. Can happen if file didn't exist before
				}
				//rename tmp to target path:
				c.rename(tmpPath, targetPath);
			}
			else
			{
				c.put(in, targetPath);
			}

			tryDisconnect(c);
		} catch (Exception e) {
			tryDisconnect(c);
			throw e;
		}

	}

	@Override
	public String createFolder(String parentPath, String newDirName)
			throws Exception {
		ConnectionInfo cInfo = splitStringToConnectionInfo(parentPath);
		try {
			ChannelSftp c = init(cInfo);
			String newPath = concatPaths(cInfo.localPath, newDirName);
			c.mkdir(newPath);
			tryDisconnect(c);

			return buildFullPath(cInfo.host, cInfo.port, newPath,
					cInfo.username, cInfo.password, cInfo.connectTimeoutSec);
		} catch (Exception e) {
			throw convertException(e);
		}

	}

	private String extractUserPwdHostPort(String path) {
	    String withoutProtocol = path
				.substring(getProtocolPrefix().length());
		return withoutProtocol.substring(0, withoutProtocol.indexOf("/"));
	}

	private String extractSessionPath(String newPath) {
		String withoutProtocol = newPath
				.substring(getProtocolPrefix().length());
		int pathStartIdx = withoutProtocol.indexOf("/");
		int pathEndIdx = withoutProtocol.indexOf("?");
		if (pathEndIdx < 0) {
			pathEndIdx = withoutProtocol.length();
		}
		return withoutProtocol.substring(pathStartIdx, pathEndIdx);
	}

	private Map<String, String> extractOptionsMap(String path) throws UnsupportedEncodingException {
		String withoutProtocol = path
				.substring(getProtocolPrefix().length());

		Map<String, String> options = new HashMap<>();

		int extraOptsIdx = withoutProtocol.indexOf("?");
		if (extraOptsIdx > 0 && extraOptsIdx + 1 < withoutProtocol.length()) {
			String optsString = withoutProtocol.substring(extraOptsIdx + 1);
			String[] parts = optsString.split("&");
			for (String p : parts) {
				int sepIdx = p.indexOf('=');
				if (sepIdx > 0) {
					String key = decode(p.substring(0, sepIdx));
					String value = decode(p.substring(sepIdx + 1));
					options.put(key, value);
				} else {
					options.put(decode(p), "true");
				}
			}
		}
		return options;
	}

	private String concatPaths(String parentPath, String newDirName) {
		StringBuilder fp = new StringBuilder(parentPath);
		if (!parentPath.endsWith("/"))
			fp.append("/");
		return fp.append(newDirName).toString();
	}

	@Override
	public String createFilePath(final String parentUri, String newFileName)
			throws Exception {

		String parentPath = parentUri;
		String params = null;
		int paramsIdx = parentUri.lastIndexOf("?");
		if (paramsIdx > 0) {
			params = parentUri.substring(paramsIdx);
			parentPath = parentPath.substring(0, paramsIdx);
		}

		String newPath = concatPaths(parentPath, newFileName);

		if (params != null) {
			newPath += params;
		}
		return newPath;
	}

	@Override
	public List<FileEntry> listFiles(String parentPath) throws Exception {
		ConnectionInfo cInfo = splitStringToConnectionInfo(parentPath);
		ChannelSftp c = init(cInfo);

		return listFiles(parentPath, c);
	}

	private void setFromAttrs(FileEntry fileEntry, SftpATTRS attrs) {
		fileEntry.isDirectory = attrs.isDir();
		fileEntry.canRead = true; // currently not inferred from the
									// permissions.
		fileEntry.canWrite = true; // currently not inferred from the
									// permissions.
		fileEntry.lastModifiedTime = ((long) attrs.getMTime()) * 1000;
		if (fileEntry.isDirectory)
			fileEntry.sizeInBytes = 0;
		else
			fileEntry.sizeInBytes = attrs.getSize();
	}

	private Exception convertException(Exception e) {

		if (SftpException.class.isAssignableFrom(e.getClass()) )
		{
			SftpException sftpEx = (SftpException)e;
			if (sftpEx.id == ChannelSftp.SSH_FX_NO_SUCH_FILE)
				return new FileNotFoundException(sftpEx.getMessage());
		}

		return e;

	}

	@Override
	public FileEntry getFileEntry(String filename) throws Exception {
		ConnectionInfo cInfo = splitStringToConnectionInfo(filename);
		ChannelSftp c = init(cInfo);
		try {
			FileEntry fileEntry = new FileEntry();
			SftpATTRS attr = c.stat(cInfo.localPath);
			setFromAttrs(fileEntry, attr);

			// Full URI
			fileEntry.path = filename;

			fileEntry.displayName = getFilename(cInfo.localPath);

			tryDisconnect(c);

			return fileEntry;
		} catch (Exception e) {
			logDebug("Exception in getFileEntry! " + e);
			tryDisconnect(c);
			throw convertException(e);
		}
	}

	@Override
	public void delete(String path) throws Exception {
		ConnectionInfo cInfo = splitStringToConnectionInfo(path);
		ChannelSftp c = init(cInfo);

		delete(path, c);
	}

	private void delete(String path, ChannelSftp c) throws Exception {
		String sessionLocalPath = extractSessionPath(path);
		try {
			if (c.stat(sessionLocalPath).isDir())
			{
				List<FileEntry> contents = listFiles(path, c);
				for (FileEntry fe: contents)
				{
					delete(fe.path, c);
				}
				c.rmdir(sessionLocalPath);
			}
			else
			{
				c.rm(sessionLocalPath);
			}
		} catch (Exception e) {
			tryDisconnect(c);
			throw convertException(e);
		}

	}

	private List<FileEntry> listFiles(String path, ChannelSftp c) throws Exception {

		try {
			List<FileEntry> res = new ArrayList<FileEntry>();
			@SuppressWarnings("rawtypes")
			java.util.Vector vv = c.ls(extractSessionPath(path));
			if (vv != null) {
				for (int ii = 0; ii < vv.size(); ii++) {

					Object obj = vv.elementAt(ii);
					if (obj instanceof com.jcraft.jsch.ChannelSftp.LsEntry) {
						LsEntry lsEntry = (com.jcraft.jsch.ChannelSftp.LsEntry) obj;

						if ((lsEntry.getFilename().equals("."))
								||(lsEntry.getFilename().equals(".."))
								)
							continue;

						FileEntry fileEntry = new FileEntry();
						fileEntry.displayName = lsEntry.getFilename();
						fileEntry.path = createFilePath(path, fileEntry.displayName);
						SftpATTRS attrs = lsEntry.getAttrs();
						setFromAttrs(fileEntry, attrs);
						res.add(fileEntry);
					}

				}
			}
			return res;
		} catch (Exception e) {
			tryDisconnect(c);
			throw convertException(e);
		}
	}

	@Override
	public void startSelectFile(
			JavaFileStorage.FileStorageSetupInitiatorActivity activity,
			boolean isForSave, int requestCode) {
		activity.performManualFileSelect(isForSave, requestCode, getProtocolId());
	}

	@Override
	protected String decode(String encodedString)
			throws UnsupportedEncodingException {
		return java.net.URLDecoder.decode(encodedString, UTF_8);
	}

	@Override
	protected String encode(final String unencoded)
			throws UnsupportedEncodingException {
		return java.net.URLEncoder.encode(unencoded, UTF_8);
	}

	ChannelSftp init(ConnectionInfo cInfo) throws JSchException, UnsupportedEncodingException {
		jsch = new JSch();

		Log.d("KP2AJFS", "init SFTP");

		String base_dir = getBaseDir();
		jsch.setKnownHosts(base_dir + "/known_hosts");

		String key_filename = getKeyFileName();
		try{
			createKeyPair(key_filename);
		} catch (Exception ex) {
			System.out.println(ex);
		}

		try {
			jsch.addIdentity(key_filename);
		} catch (java.lang.Exception e)
		{

		}

		Log.e("KP2AJFS[thread]", "getting session...");
		Session session = jsch.getSession(cInfo.username, cInfo.host, cInfo.port);
		Log.e("KP2AJFS", "creating SftpUserInfo");
		UserInfo ui = new SftpUserInfo(cInfo.password, _appContext);
		session.setUserInfo(ui);

		session.setConfig("PreferredAuthentications", "publickey,password");

		sessionConnect(session, cInfo);

		Channel channel = session.openChannel("sftp");
		channel.connect();
		ChannelSftp c = (ChannelSftp) channel;

		logDebug("success: init Sftp");
		return c;

	}

	private void sessionConnect(Session session, ConnectionInfo ci) throws JSchException {
		if (ci.connectTimeoutSec != UNSET_SFTP_CONNECT_TIMEOUT) {
			session.connect(ci.connectTimeoutSec * 1000);
		} else {
			session.connect();
		}
	}

	private String getBaseDir() {
		return _appContext.getFilesDir().getAbsolutePath();
	}

	private String getKeyFileName() {
		return getBaseDir() + "/id_kp2a_rsa";
	}

	public String createKeyPair() throws IOException, JSchException {
		return createKeyPair(getKeyFileName());

	}

	private String createKeyPair(String key_filename) throws JSchException, IOException {
		String public_key_filename = key_filename + ".pub";
		File file = new File(key_filename);
		if (file.exists())
			return public_key_filename;
		int type = KeyPair.RSA;
		KeyPair kpair = KeyPair.genKeyPair(jsch, type, 4096);
		kpair.writePrivateKey(key_filename);

		kpair.writePublicKey(public_key_filename, "generated by Keepass2Android");
		//ret = "Fingerprint: " + kpair.getFingerPrint();
		kpair.dispose();
		return public_key_filename;

	}

	public ConnectionInfo splitStringToConnectionInfo(String filename)
			throws UnsupportedEncodingException {
		ConnectionInfo ci = new ConnectionInfo();
		ci.host = extractUserPwdHostPort(filename);
		String userPwd = ci.host.substring(0, ci.host.indexOf('@'));
		ci.username = decode(userPwd.substring(0, userPwd.indexOf(":")));
		ci.password = decode(userPwd.substring(userPwd.indexOf(":")+1));
		ci.host = ci.host.substring(ci.host.indexOf('@') + 1);
		ci.port = DEFAULT_SFTP_PORT;
		int portSeparatorIndex = ci.host.lastIndexOf(":");
		if (portSeparatorIndex >= 0)
		{
			ci.port = Integer.parseInt(ci.host.substring(portSeparatorIndex + 1));
			ci.host = ci.host.substring(0, portSeparatorIndex);
		}
		// Encode/decode required to support IPv6 (colons break host:port parse logic)
		// See Bug #2350
		ci.host = decode(ci.host);

		ci.localPath = extractSessionPath(filename);

		Map<String, String> options = extractOptionsMap(filename);

		if (options.containsKey(SFTP_CONNECT_TIMEOUT_OPTION_NAME)) {
			String optVal = options.get(SFTP_CONNECT_TIMEOUT_OPTION_NAME);
			try {
				ci.connectTimeoutSec = Integer.parseInt(optVal);
			} catch (NumberFormatException nan) {
				logDebug(SFTP_CONNECT_TIMEOUT_OPTION_NAME + " option not a number: " + optVal);
			}
		}
		return ci;
	}

	@Override
	public void prepareFileUsage(JavaFileStorage.FileStorageSetupInitiatorActivity activity, String path, int requestCode, boolean alwaysReturnSuccess) {
		Intent intent = new Intent();
		intent.putExtra(EXTRA_PATH, path);
		activity.onImmediateResult(requestCode, RESULT_FILEUSAGE_PREPARED, intent);
	}

	@Override
	public String getProtocolId() {
		return SFTP_PROTOCOL_ID;
	}

	@Override
	public void onResume(JavaFileStorage.FileStorageSetupActivity setupAct) {

	}

	@Override
	public boolean requiresSetup(String path) {
		return false;
	}

	@Override
	public void onCreate(FileStorageSetupActivity activity,
			Bundle savedInstanceState) {

	}

	@Override
	public String getDisplayName(String path) {
		try
		{
			ConnectionInfo ci = splitStringToConnectionInfo(path);
			StringBuilder dName = new StringBuilder(getProtocolPrefix())
					.append(ci.username)
					.append("@")
					.append(ci.host)
					.append(ci.localPath);
			if (ci.hasOptions()) {
				appendOptions(dName, buildOptionMap(ci));
			}
			return dName.toString();
		}
		catch (Exception e)
		{
			return extractSessionPath(path);
		}
	}

	@Override
	public String getFilename(String path) throws Exception {
		if (path.endsWith("/"))
			path = path.substring(0, path.length()-1);
		int lastIndex = path.lastIndexOf("/");
		if (lastIndex >= 0)
			return path.substring(lastIndex + 1);
		else
			return path;
	}

	@Override
	public void onStart(FileStorageSetupActivity activity) {

	}

	@Override
	public void onActivityResult(FileStorageSetupActivity activity,
			int requestCode, int resultCode, Intent data) {


	}

<<<<<<< HEAD
	public String buildFullPath(String host, int port, String localPath,
										String username, String password,
										int connectTimeoutSec)
			throws UnsupportedEncodingException {
		StringBuilder uri = new StringBuilder(getProtocolPrefix())
				.append(encode(username)).append(":").append(encode(password))
				.append("@").append(host);

		if (port != DEFAULT_SFTP_PORT) {
			uri.append(":").append(port);
		}
		if (localPath != null && localPath.startsWith("/")) {
			uri.append(localPath);
		}

		Map<String, String> opts = buildOptionMap(connectTimeoutSec);
		appendOptions(uri, opts);

		return uri.toString();
	}

	private void appendOptions(StringBuilder uri, Map<String, String> opts)
			throws UnsupportedEncodingException {

		boolean first = true;
		// Sort for stability/consistency
		Set<Map.Entry<String, String>> sortedEntries = new TreeSet<>(new EntryComparator<>());
		sortedEntries.addAll(opts.entrySet());
		for (Map.Entry<String, String> me : sortedEntries) {
			if (first) {
				uri.append("?");
				first = false;
			} else {
				uri.append("&");
			}
			uri.append(encode(me.getKey())).append("=").append(encode(me.getValue()));
		}
=======
	public String buildFullPath( String host, int port, String localPath, String username, String password) throws UnsupportedEncodingException
	{
		// Encode/decode required to support IPv6 (colons break host:port parse logic)
		// See Bug #2350
		host = encode(host);

		if (port != DEFAULT_SFTP_PORT)
			host += ":"+String.valueOf(port);
		return getProtocolPrefix()+encode(username)+":"+encode(password)+"@"+host+localPath;
		
>>>>>>> c16eeff1
	}


	@Override
	public void prepareFileUsage(Context appContext, String path) {
		//nothing to do

	}

	/**
	 * A comparator that compares Map.Entry objects by their keys, via natural ordering.
	 *
	 * @param <T> the Map.Entry key type, that must implement Comparable.
	 */
	private static class EntryComparator<T extends Comparable<T>> implements Comparator<Map.Entry<T, ?>> {
		@Override
		public int compare(Map.Entry<T, ?> o1, Map.Entry<T, ?> o2) {
			return o1.getKey().compareTo(o2.getKey());
		}
	}
}<|MERGE_RESOLUTION|>--- conflicted
+++ resolved
@@ -587,14 +587,16 @@
 
 	}
 
-<<<<<<< HEAD
 	public String buildFullPath(String host, int port, String localPath,
 										String username, String password,
 										int connectTimeoutSec)
 			throws UnsupportedEncodingException {
 		StringBuilder uri = new StringBuilder(getProtocolPrefix())
 				.append(encode(username)).append(":").append(encode(password))
-				.append("@").append(host);
+				.append("@");
+		// Encode/decode required to support IPv6 (colons break host:port parse logic)
+		// See Bug #2350
+		uri.append(encode(host));
 
 		if (port != DEFAULT_SFTP_PORT) {
 			uri.append(":").append(port);
@@ -625,18 +627,6 @@
 			}
 			uri.append(encode(me.getKey())).append("=").append(encode(me.getValue()));
 		}
-=======
-	public String buildFullPath( String host, int port, String localPath, String username, String password) throws UnsupportedEncodingException
-	{
-		// Encode/decode required to support IPv6 (colons break host:port parse logic)
-		// See Bug #2350
-		host = encode(host);
-
-		if (port != DEFAULT_SFTP_PORT)
-			host += ":"+String.valueOf(port);
-		return getProtocolPrefix()+encode(username)+":"+encode(password)+"@"+host+localPath;
-		
->>>>>>> c16eeff1
 	}
 
 
