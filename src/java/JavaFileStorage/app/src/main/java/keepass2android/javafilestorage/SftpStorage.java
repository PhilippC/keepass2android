package keepass2android.javafilestorage;

import java.io.ByteArrayInputStream;
import java.io.ByteArrayOutputStream;
import java.io.File;
import java.io.FileNotFoundException;
import java.io.IOException;
import java.io.InputStream;
import java.io.UnsupportedEncodingException;
import java.util.ArrayList;
import java.util.Comparator;
import java.util.HashMap;
import java.util.List;
import java.util.Map;
import java.util.Set;
import java.util.TreeSet;

import com.jcraft.jsch.Channel;
import com.jcraft.jsch.ChannelSftp;
import com.jcraft.jsch.ChannelSftp.LsEntry;
import com.jcraft.jsch.JSch;
import com.jcraft.jsch.JSchException;
import com.jcraft.jsch.KeyPair;
import com.jcraft.jsch.Session;
import com.jcraft.jsch.SftpATTRS;
import com.jcraft.jsch.SftpException;
import com.jcraft.jsch.UserInfo;

import android.content.Context;
import android.content.Intent;
import android.os.Bundle;
import android.util.Log;

public class SftpStorage extends JavaFileStorageBase {

	public static final int DEFAULT_SFTP_PORT = 22;
	public static final int UNSET_SFTP_CONNECT_TIMEOUT = -1;
	private static final String SFTP_CONNECT_TIMEOUT_OPTION_NAME = "connectTimeout";

	JSch jsch;

	public class ConnectionInfo
	{
		public String host;
		public String username;
		public String password;
		public String localPath;
		public int port;
		public int connectTimeoutSec = UNSET_SFTP_CONNECT_TIMEOUT;


		public String toString() {
			return "ConnectionInfo{host=" + host + ",port=" + port + ",user=" + username +
					",pwd=<hidden>,path=" + localPath + ",connectTimeout=" + connectTimeoutSec +
					"}";
		}

		boolean hasOptions() {
			return connectTimeoutSec != UNSET_SFTP_CONNECT_TIMEOUT;
		}
	}

	private static Map<String, String> buildOptionMap(ConnectionInfo ci) {
		return buildOptionMap(ci.connectTimeoutSec);
	}

	private static Map<String, String> buildOptionMap(int connectTimeoutSec) {
		Map<String, String> opts = new HashMap<>();
		if (connectTimeoutSec != UNSET_SFTP_CONNECT_TIMEOUT) {
			opts.put(SFTP_CONNECT_TIMEOUT_OPTION_NAME, String.valueOf(connectTimeoutSec));
		}
		return opts;
	}


	Context _appContext;

	public SftpStorage(Context appContext) {
		_appContext = appContext;

	}

	private static final String SFTP_PROTOCOL_ID = "sftp";

	@Override
	public boolean checkForFileChangeFast(String path,
			String previousFileVersion) throws Exception {
		String currentVersion = getCurrentFileVersionFast(path);
		if (currentVersion == null)
			return false;
		return currentVersion.equals(previousFileVersion) == false;
	}

	@Override
	public String getCurrentFileVersionFast(String path) {

		return null; // no simple way to get the version "fast"
	}

	@Override
	public InputStream openFileForRead(String path) throws Exception {
		ConnectionInfo cInfo = splitStringToConnectionInfo(path);
		ChannelSftp c = init(cInfo);

		try {
			byte[] buff = new byte[8000];

			int bytesRead = 0;

			InputStream in = c.get(cInfo.localPath);
			ByteArrayOutputStream bao = new ByteArrayOutputStream();

			while ((bytesRead = in.read(buff)) != -1) {
				bao.write(buff, 0, bytesRead);
			}

			byte[] data = bao.toByteArray();

			ByteArrayInputStream bin = new ByteArrayInputStream(data);
			c.getSession().disconnect();

			return bin;

		} catch (Exception e) {
			tryDisconnect(c);
			throw convertException(e);
		}
	}

	private void tryDisconnect(ChannelSftp c) {
		try {
			c.getSession().disconnect();
		} catch (JSchException je) {

		}
	}

	@Override
	public void uploadFile(String path, byte[] data, boolean writeTransactional)
			throws Exception {

		ConnectionInfo cInfo = splitStringToConnectionInfo(path);
		ChannelSftp c = init(cInfo);
		try {
			InputStream in = new ByteArrayInputStream(data);
			String targetPath = cInfo.localPath;
			if (writeTransactional)
			{
				//upload to temporary location:
				String tmpPath = targetPath + ".tmp";
				c.put(in, tmpPath);
				//remove previous file:
				try
				{
					c.rm(targetPath);
				}
				catch (SftpException e)
				{
					//ignore. Can happen if file didn't exist before
				}
				//rename tmp to target path:
				c.rename(tmpPath, targetPath);
			}
			else
			{
				c.put(in, targetPath);
			}

			tryDisconnect(c);
		} catch (Exception e) {
			tryDisconnect(c);
			throw e;
		}

	}

	@Override
	public String createFolder(String parentPath, String newDirName)
			throws Exception {
		ConnectionInfo cInfo = splitStringToConnectionInfo(parentPath);
		try {
			ChannelSftp c = init(cInfo);
			String newPath = concatPaths(cInfo.localPath, newDirName);
			c.mkdir(newPath);
			tryDisconnect(c);

			return buildFullPath(cInfo.host, cInfo.port, newPath,
					cInfo.username, cInfo.password, cInfo.connectTimeoutSec);
		} catch (Exception e) {
			throw convertException(e);
		}

	}

	private String extractUserPwdHostPort(String path) {
	    String withoutProtocol = path
				.substring(getProtocolPrefix().length());
		return withoutProtocol.substring(0, withoutProtocol.indexOf("/"));
	}

	private String extractSessionPath(String newPath) {
		String withoutProtocol = newPath
				.substring(getProtocolPrefix().length());
		int pathStartIdx = withoutProtocol.indexOf("/");
		int pathEndIdx = withoutProtocol.indexOf("?");
		if (pathEndIdx < 0) {
			pathEndIdx = withoutProtocol.length();
		}
		return withoutProtocol.substring(pathStartIdx, pathEndIdx);
	}

	private Map<String, String> extractOptionsMap(String path) throws UnsupportedEncodingException {
		String withoutProtocol = path
				.substring(getProtocolPrefix().length());

		Map<String, String> options = new HashMap<>();

		int extraOptsIdx = withoutProtocol.indexOf("?");
		if (extraOptsIdx > 0 && extraOptsIdx + 1 < withoutProtocol.length()) {
			String optsString = withoutProtocol.substring(extraOptsIdx + 1);
			String[] parts = optsString.split("&");
			for (String p : parts) {
				int sepIdx = p.indexOf('=');
				if (sepIdx > 0) {
					String key = decode(p.substring(0, sepIdx));
					String value = decode(p.substring(sepIdx + 1));
					options.put(key, value);
				} else {
					options.put(decode(p), "true");
				}
			}
		}
		return options;
	}

	private String concatPaths(String parentPath, String newDirName) {
		StringBuilder fp = new StringBuilder(parentPath);
		if (!parentPath.endsWith("/"))
			fp.append("/");
		return fp.append(newDirName).toString();
	}

	@Override
	public String createFilePath(final String parentUri, String newFileName)
			throws Exception {

		String parentPath = parentUri;
		String params = null;
		int paramsIdx = parentUri.lastIndexOf("?");
		if (paramsIdx > 0) {
			params = parentUri.substring(paramsIdx);
			parentPath = parentPath.substring(0, paramsIdx);
		}

		String newPath = concatPaths(parentPath, newFileName);

		if (params != null) {
			newPath += params;
		}
		return newPath;
	}

	@Override
	public List<FileEntry> listFiles(String parentPath) throws Exception {
		ConnectionInfo cInfo = splitStringToConnectionInfo(parentPath);
		ChannelSftp c = init(cInfo);

		return listFiles(parentPath, c);
	}

	private void setFromAttrs(FileEntry fileEntry, SftpATTRS attrs) {
		fileEntry.isDirectory = attrs.isDir();
		fileEntry.canRead = true; // currently not inferred from the
									// permissions.
		fileEntry.canWrite = true; // currently not inferred from the
									// permissions.
		fileEntry.lastModifiedTime = ((long) attrs.getMTime()) * 1000;
		if (fileEntry.isDirectory)
			fileEntry.sizeInBytes = 0;
		else
			fileEntry.sizeInBytes = attrs.getSize();
	}

	private Exception convertException(Exception e) {

		if (SftpException.class.isAssignableFrom(e.getClass()) )
		{
			SftpException sftpEx = (SftpException)e;
			if (sftpEx.id == ChannelSftp.SSH_FX_NO_SUCH_FILE)
				return new FileNotFoundException(sftpEx.getMessage());
		}

		return e;

	}

	@Override
	public FileEntry getFileEntry(String filename) throws Exception {
		ConnectionInfo cInfo = splitStringToConnectionInfo(filename);
		ChannelSftp c = init(cInfo);
		try {
			FileEntry fileEntry = new FileEntry();
			SftpATTRS attr = c.stat(cInfo.localPath);
			setFromAttrs(fileEntry, attr);

			// Full URI
			fileEntry.path = filename;

			fileEntry.displayName = getFilename(cInfo.localPath);

			tryDisconnect(c);

			return fileEntry;
		} catch (Exception e) {
			logDebug("Exception in getFileEntry! " + e);
			tryDisconnect(c);
			throw convertException(e);
		}
	}

	@Override
	public void delete(String path) throws Exception {
		ConnectionInfo cInfo = splitStringToConnectionInfo(path);
		ChannelSftp c = init(cInfo);

		delete(path, c);
	}

	private void delete(String path, ChannelSftp c) throws Exception {
		String sessionLocalPath = extractSessionPath(path);
		try {
			if (c.stat(sessionLocalPath).isDir())
			{
				List<FileEntry> contents = listFiles(path, c);
				for (FileEntry fe: contents)
				{
					delete(fe.path, c);
				}
				c.rmdir(sessionLocalPath);
			}
			else
			{
				c.rm(sessionLocalPath);
			}
		} catch (Exception e) {
			tryDisconnect(c);
			throw convertException(e);
		}

	}

	private List<FileEntry> listFiles(String path, ChannelSftp c) throws Exception {

		try {
			List<FileEntry> res = new ArrayList<FileEntry>();
			@SuppressWarnings("rawtypes")
			java.util.Vector vv = c.ls(extractSessionPath(path));
			if (vv != null) {
				for (int ii = 0; ii < vv.size(); ii++) {

					Object obj = vv.elementAt(ii);
					if (obj instanceof com.jcraft.jsch.ChannelSftp.LsEntry) {
						LsEntry lsEntry = (com.jcraft.jsch.ChannelSftp.LsEntry) obj;

						if ((lsEntry.getFilename().equals("."))
								||(lsEntry.getFilename().equals(".."))
								)
							continue;

						FileEntry fileEntry = new FileEntry();
						fileEntry.displayName = lsEntry.getFilename();
						fileEntry.path = createFilePath(path, fileEntry.displayName);
						SftpATTRS attrs = lsEntry.getAttrs();
						setFromAttrs(fileEntry, attrs);
						res.add(fileEntry);
					}

				}
			}
			return res;
		} catch (Exception e) {
			tryDisconnect(c);
			throw convertException(e);
		}
	}

	@Override
	public void startSelectFile(
			JavaFileStorage.FileStorageSetupInitiatorActivity activity,
			boolean isForSave, int requestCode) {
		activity.performManualFileSelect(isForSave, requestCode, getProtocolId());
	}

	@Override
	protected String decode(String encodedString)
			throws UnsupportedEncodingException {
		return java.net.URLDecoder.decode(encodedString, UTF_8);
	}

	@Override
	protected String encode(final String unencoded)
			throws UnsupportedEncodingException {
		return java.net.URLEncoder.encode(unencoded, UTF_8);
	}

	ChannelSftp init(ConnectionInfo cInfo) throws JSchException, UnsupportedEncodingException {
		jsch = new JSch();

		Log.d("KP2AJFS", "init SFTP");

		String base_dir = getBaseDir();
		jsch.setKnownHosts(base_dir + "/known_hosts");

		String key_filename = getKeyFileName();
		try{
			createKeyPair(key_filename);
		} catch (Exception ex) {
			System.out.println(ex);
		}

		try {
			jsch.addIdentity(key_filename);
		} catch (java.lang.Exception e)
		{

		}

<<<<<<< HEAD
		Session session = jsch.getSession(cInfo.username, cInfo.host, cInfo.port);
		UserInfo ui = new SftpUserInfo(cInfo.password, _appContext);
=======
		Log.e("KP2AJFS[thread]", "getting session...");
		Session session = jsch.getSession(ci.username, ci.host, ci.port);
		Log.e("KP2AJFS", "creating SftpUserInfo");
		UserInfo ui = new SftpUserInfo(ci.password,_appContext);
>>>>>>> 3f6e51b1
		session.setUserInfo(ui);

		session.setConfig("PreferredAuthentications", "publickey,password");

		sessionConnect(session, cInfo);

		Channel channel = session.openChannel("sftp");
		channel.connect();
		ChannelSftp c = (ChannelSftp) channel;

		logDebug("success: init Sftp");
		return c;

	}

	private void sessionConnect(Session session, ConnectionInfo ci) throws JSchException {
		if (ci.connectTimeoutSec != UNSET_SFTP_CONNECT_TIMEOUT) {
			session.connect(ci.connectTimeoutSec * 1000);
		} else {
			session.connect();
		}
	}

	private String getBaseDir() {
		return _appContext.getFilesDir().getAbsolutePath();
	}

	private String getKeyFileName() {
		return getBaseDir() + "/id_kp2a_rsa";
	}

	public String createKeyPair() throws IOException, JSchException {
		return createKeyPair(getKeyFileName());

	}

	private String createKeyPair(String key_filename) throws JSchException, IOException {
		String public_key_filename = key_filename + ".pub";
		File file = new File(key_filename);
		if (file.exists())
			return public_key_filename;
		int type = KeyPair.RSA;
		KeyPair kpair = KeyPair.genKeyPair(jsch, type, 4096);
		kpair.writePrivateKey(key_filename);

		kpair.writePublicKey(public_key_filename, "generated by Keepass2Android");
		//ret = "Fingerprint: " + kpair.getFingerPrint();
		kpair.dispose();
		return public_key_filename;

	}

	public ConnectionInfo splitStringToConnectionInfo(String filename)
			throws UnsupportedEncodingException {
		ConnectionInfo ci = new ConnectionInfo();
		ci.host = extractUserPwdHostPort(filename);
		String userPwd = ci.host.substring(0, ci.host.indexOf('@'));
		ci.username = decode(userPwd.substring(0, userPwd.indexOf(":")));
		ci.password = decode(userPwd.substring(userPwd.indexOf(":")+1));
		ci.host = ci.host.substring(ci.host.indexOf('@') + 1);
		ci.port = DEFAULT_SFTP_PORT;
		int portSeparatorIndex = ci.host.indexOf(":");
		if (portSeparatorIndex >= 0)
		{
			ci.port = Integer.parseInt(ci.host.substring(portSeparatorIndex + 1));
			ci.host = ci.host.substring(0, portSeparatorIndex);
		}
		ci.localPath = extractSessionPath(filename);

		Map<String, String> options = extractOptionsMap(filename);

		if (options.containsKey(SFTP_CONNECT_TIMEOUT_OPTION_NAME)) {
			String optVal = options.get(SFTP_CONNECT_TIMEOUT_OPTION_NAME);
			try {
				ci.connectTimeoutSec = Integer.parseInt(optVal);
			} catch (NumberFormatException nan) {
				logDebug(SFTP_CONNECT_TIMEOUT_OPTION_NAME + " option not a number: " + optVal);
			}
		}
		return ci;
	}

	@Override
	public void prepareFileUsage(JavaFileStorage.FileStorageSetupInitiatorActivity activity, String path, int requestCode, boolean alwaysReturnSuccess) {
		Intent intent = new Intent();
		intent.putExtra(EXTRA_PATH, path);
		activity.onImmediateResult(requestCode, RESULT_FILEUSAGE_PREPARED, intent);
	}

	@Override
	public String getProtocolId() {
		return SFTP_PROTOCOL_ID;
	}

	@Override
	public void onResume(JavaFileStorage.FileStorageSetupActivity setupAct) {

	}

	@Override
	public boolean requiresSetup(String path) {
		return false;
	}

	@Override
	public void onCreate(FileStorageSetupActivity activity,
			Bundle savedInstanceState) {

	}

	@Override
	public String getDisplayName(String path) {
		try
		{
			ConnectionInfo ci = splitStringToConnectionInfo(path);
			StringBuilder dName = new StringBuilder(getProtocolPrefix())
					.append(ci.username)
					.append("@")
					.append(ci.host)
					.append(ci.localPath);
			if (ci.hasOptions()) {
				appendOptions(dName, buildOptionMap(ci));
			}
			return dName.toString();
		}
		catch (Exception e)
		{
			return extractSessionPath(path);
		}
	}

	@Override
	public String getFilename(String path) throws Exception {
		if (path.endsWith("/"))
			path = path.substring(0, path.length()-1);
		int lastIndex = path.lastIndexOf("/");
		if (lastIndex >= 0)
			return path.substring(lastIndex + 1);
		else
			return path;
	}

	@Override
	public void onStart(FileStorageSetupActivity activity) {

	}

	@Override
	public void onActivityResult(FileStorageSetupActivity activity,
			int requestCode, int resultCode, Intent data) {


	}

	public String buildFullPath(String host, int port, String localPath,
										String username, String password,
										int connectTimeoutSec)
			throws UnsupportedEncodingException {
		StringBuilder uri = new StringBuilder(getProtocolPrefix())
				.append(encode(username)).append(":").append(encode(password))
				.append("@").append(host);

		if (port != DEFAULT_SFTP_PORT) {
			uri.append(":").append(port);
		}
		if (localPath != null && localPath.startsWith("/")) {
			uri.append(localPath);
		}

		Map<String, String> opts = buildOptionMap(connectTimeoutSec);
		appendOptions(uri, opts);

		return uri.toString();
	}

	private void appendOptions(StringBuilder uri, Map<String, String> opts)
			throws UnsupportedEncodingException {

		boolean first = true;
		// Sort for stability/consistency
		Set<Map.Entry<String, String>> sortedEntries = new TreeSet<>(new EntryComparator<>());
		sortedEntries.addAll(opts.entrySet());
		for (Map.Entry<String, String> me : sortedEntries) {
			if (first) {
				uri.append("?");
				first = false;
			} else {
				uri.append("&");
			}
			uri.append(encode(me.getKey())).append("=").append(encode(me.getValue()));
		}
	}


	@Override
	public void prepareFileUsage(Context appContext, String path) {
		//nothing to do

	}

	/**
	 * A comparator that compares Map.Entry objects by their keys, via natural ordering.
	 *
	 * @param <T> the Map.Entry key type, that must implement Comparable.
	 */
	private static class EntryComparator<T extends Comparable<T>> implements Comparator<Map.Entry<T, ?>> {
		@Override
		public int compare(Map.Entry<T, ?> o1, Map.Entry<T, ?> o2) {
			return o1.getKey().compareTo(o2.getKey());
		}
	}
}<|MERGE_RESOLUTION|>--- conflicted
+++ resolved
@@ -425,15 +425,10 @@
 
 		}
 
-<<<<<<< HEAD
+		Log.e("KP2AJFS[thread]", "getting session...");
 		Session session = jsch.getSession(cInfo.username, cInfo.host, cInfo.port);
+		Log.e("KP2AJFS", "creating SftpUserInfo");
 		UserInfo ui = new SftpUserInfo(cInfo.password, _appContext);
-=======
-		Log.e("KP2AJFS[thread]", "getting session...");
-		Session session = jsch.getSession(ci.username, ci.host, ci.port);
-		Log.e("KP2AJFS", "creating SftpUserInfo");
-		UserInfo ui = new SftpUserInfo(ci.password,_appContext);
->>>>>>> 3f6e51b1
 		session.setUserInfo(ui);
 
 		session.setConfig("PreferredAuthentications", "publickey,password");
