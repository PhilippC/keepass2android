package keepass2android.javafilestorage;

import java.io.ByteArrayInputStream;
import java.io.ByteArrayOutputStream;
import java.io.FileNotFoundException;
import java.io.IOException;
import java.io.InputStream;
import java.io.UnsupportedEncodingException;
import java.util.ArrayList;
import java.util.Comparator;
import java.util.HashMap;
import java.util.List;
import java.util.Map;
import java.util.Set;
import java.util.TreeSet;

import com.jcraft.jsch.Channel;
import com.jcraft.jsch.ChannelSftp;
import com.jcraft.jsch.ChannelSftp.LsEntry;
import com.jcraft.jsch.JSch;
import com.jcraft.jsch.JSchException;
import com.jcraft.jsch.Session;
import com.jcraft.jsch.SftpATTRS;
import com.jcraft.jsch.SftpException;
import com.jcraft.jsch.UserInfo;

import android.content.Context;
import android.content.Intent;
import android.os.Bundle;
import android.util.Log;

@SuppressWarnings("unused")  // Exposed by JavaFileStorageBindings
public class SftpStorage extends JavaFileStorageBase {
	@FunctionalInterface
	interface ValueResolver<T> {
		/**
		 * Takes a raw value and resolves it to either a String containing the String representation
		 * of that value, or null. The latter signifying that the raw value could not be "resolved".
		 *
		 * @param value
		 * @return String, or null if not resolvable
		 */
		String resolve(T value);
	}

	public static final int DEFAULT_SFTP_PORT = 22;
	public static final int UNSET_SFTP_CONNECT_TIMEOUT = -1;
	private static final String SFTP_CONNECT_TIMEOUT_OPTION_NAME = "connectTimeout";
	private static final String SFTP_KEYNAME_OPTION_NAME = "key";
	private static final String SFTP_KEYPASSPHRASE_OPTION_NAME = "phrase";

	private static final ValueResolver<Integer> cTimeoutResolver = c ->
			c == null || c == UNSET_SFTP_CONNECT_TIMEOUT ? null : String.valueOf(c);

	private static final ValueResolver<String> nonBlankStringResolver = s ->
			s == null || s.isBlank() ? null : s;


	JSch jsch;

	public class ConnectionInfo
	{
		public String host;
		public String username;
		public String password;
		public String localPath;
		public String keyName;
		public String keyPassphrase;
		public int port;
		public int connectTimeoutSec = UNSET_SFTP_CONNECT_TIMEOUT;


		public String toString() {
			return "ConnectionInfo{host=" + host + ",port=" + port + ",user=" + username +
					",pwd=<hidden>,localPath=" + localPath + ",key=" + keyName +
					",phrase=<hidden>,connectTimeout=" + connectTimeoutSec +
					"}";
		}
	}

	private static Map<String, String> buildOptionMap(ConnectionInfo ci, boolean includeSensitive) {
		OptionMapBuilder b = new OptionMapBuilder()
				.addOption(SFTP_CONNECT_TIMEOUT_OPTION_NAME, ci.connectTimeoutSec, cTimeoutResolver)
				.addOption(SFTP_KEYNAME_OPTION_NAME, ci.keyName, nonBlankStringResolver);
		if (includeSensitive) {
			b.addOption(SFTP_KEYPASSPHRASE_OPTION_NAME, ci.keyPassphrase, nonBlankStringResolver);
		}
		return b.build();
	}

	Context _appContext;
	private final SftpPublicPrivateKeyUtils _keyUtils;

	public SftpStorage(Context appContext) {
		_appContext = appContext;
		_keyUtils = new SftpPublicPrivateKeyUtils(getBaseDir());
	}

	private static final String SFTP_PROTOCOL_ID = "sftp";

	@Override
	public boolean checkForFileChangeFast(String path,
			String previousFileVersion) throws Exception {
		String currentVersion = getCurrentFileVersionFast(path);
		if (currentVersion == null)
			return false;
		return currentVersion.equals(previousFileVersion) == false;
	}

	@Override
	public String getCurrentFileVersionFast(String path) {

		return null; // no simple way to get the version "fast"
	}

	@Override
	public InputStream openFileForRead(String path) throws Exception {
		ConnectionInfo cInfo = splitStringToConnectionInfo(path);
		ChannelSftp c = init(cInfo);

		try {
			byte[] buff = new byte[8000];

			int bytesRead = 0;

			InputStream in = c.get(cInfo.localPath);
			ByteArrayOutputStream bao = new ByteArrayOutputStream();

			while ((bytesRead = in.read(buff)) != -1) {
				bao.write(buff, 0, bytesRead);
			}

			byte[] data = bao.toByteArray();

			ByteArrayInputStream bin = new ByteArrayInputStream(data);
			c.getSession().disconnect();

			return bin;

		} catch (Exception e) {
			tryDisconnect(c);
			throw convertException(e);
		}
	}

	private void tryDisconnect(ChannelSftp c) {
		try {
			c.getSession().disconnect();
		} catch (JSchException je) {

		}
	}

	@Override
	public void uploadFile(String path, byte[] data, boolean writeTransactional)
			throws Exception {

		ConnectionInfo cInfo = splitStringToConnectionInfo(path);
		ChannelSftp c = init(cInfo);
		try {
			InputStream in = new ByteArrayInputStream(data);
			String targetPath = cInfo.localPath;
			if (writeTransactional)
			{
				//upload to temporary location:
				String tmpPath = targetPath + ".tmp";
				c.put(in, tmpPath);
				//remove previous file:
				try
				{
					c.rm(targetPath);
				}
				catch (SftpException e)
				{
					//ignore. Can happen if file didn't exist before
				}
				//rename tmp to target path:
				c.rename(tmpPath, targetPath);
			}
			else
			{
				c.put(in, targetPath);
			}

			tryDisconnect(c);
		} catch (Exception e) {
			tryDisconnect(c);
			throw e;
		}

	}

	@Override
	public String createFolder(String parentPath, String newDirName)
			throws Exception {
		ConnectionInfo cInfo = splitStringToConnectionInfo(parentPath);
		try {
			ChannelSftp c = init(cInfo);
			String newPath = concatPaths(cInfo.localPath, newDirName);
			c.mkdir(newPath);
			tryDisconnect(c);

			return buildFullPath(cInfo.host, cInfo.port, newPath,
					cInfo.username, cInfo.password, cInfo.connectTimeoutSec,
					cInfo.keyName, cInfo.keyPassphrase);
		} catch (Exception e) {
			throw convertException(e);
		}

	}

	private String extractUserPwdHostPort(String path) {
	    String withoutProtocol = path
				.substring(getProtocolPrefix().length());
		return withoutProtocol.substring(0, withoutProtocol.indexOf("/"));
	}

	private String extractSessionPath(String newPath) {
		String withoutProtocol = newPath
				.substring(getProtocolPrefix().length());
		int pathStartIdx = withoutProtocol.indexOf("/");
		int pathEndIdx = withoutProtocol.indexOf("?");
		if (pathEndIdx < 0) {
			pathEndIdx = withoutProtocol.length();
		}
		return withoutProtocol.substring(pathStartIdx, pathEndIdx);
	}

	private Map<String, String> extractOptionsMap(String path) throws UnsupportedEncodingException {
		String withoutProtocol = path
				.substring(getProtocolPrefix().length());

		Map<String, String> options = new HashMap<>();

		int extraOptsIdx = withoutProtocol.indexOf("?");
		if (extraOptsIdx > 0 && extraOptsIdx + 1 < withoutProtocol.length()) {
			String optsString = withoutProtocol.substring(extraOptsIdx + 1);
			String[] parts = optsString.split("&");
			for (String p : parts) {
				int sepIdx = p.indexOf('=');
				if (sepIdx > 0) {
					String key = decode(p.substring(0, sepIdx));
					String value = decode(p.substring(sepIdx + 1));
					options.put(key, value);
				} else {
					options.put(decode(p), "true");
				}
			}
		}
		return options;
	}

	private String concatPaths(String parentPath, String newDirName) {
		StringBuilder fp = new StringBuilder(parentPath);
		if (!parentPath.endsWith("/"))
			fp.append("/");
		return fp.append(newDirName).toString();
	}

	@Override
	public String createFilePath(final String parentUri, String newFileName)
			throws Exception {

		String parentPath = parentUri;
		String params = null;
		int paramsIdx = parentUri.lastIndexOf("?");
		if (paramsIdx > 0) {
			params = parentUri.substring(paramsIdx);
			parentPath = parentPath.substring(0, paramsIdx);
		}

		String newPath = concatPaths(parentPath, newFileName);

		if (params != null) {
			newPath += params;
		}
		return newPath;
	}

	@Override
	public List<FileEntry> listFiles(String parentPath) throws Exception {
		ConnectionInfo cInfo = splitStringToConnectionInfo(parentPath);
		ChannelSftp c = init(cInfo);

		return listFiles(parentPath, c);
	}

	private void setFromAttrs(FileEntry fileEntry, SftpATTRS attrs) {
		fileEntry.isDirectory = attrs.isDir();
		fileEntry.canRead = true; // currently not inferred from the
									// permissions.
		fileEntry.canWrite = true; // currently not inferred from the
									// permissions.
		fileEntry.lastModifiedTime = ((long) attrs.getMTime()) * 1000;
		if (fileEntry.isDirectory)
			fileEntry.sizeInBytes = 0;
		else
			fileEntry.sizeInBytes = attrs.getSize();
	}

	private Exception convertException(Exception e) {

		if (SftpException.class.isAssignableFrom(e.getClass()) )
		{
			SftpException sftpEx = (SftpException)e;
			if (sftpEx.id == ChannelSftp.SSH_FX_NO_SUCH_FILE)
				return new FileNotFoundException(sftpEx.getMessage());
		}

		return e;

	}

	@Override
	public FileEntry getFileEntry(String filename) throws Exception {
		ConnectionInfo cInfo = splitStringToConnectionInfo(filename);
		ChannelSftp c = init(cInfo);
		try {
			FileEntry fileEntry = new FileEntry();
			SftpATTRS attr = c.stat(cInfo.localPath);
			setFromAttrs(fileEntry, attr);

			// Full URI
			fileEntry.path = filename;

			fileEntry.displayName = getFilename(cInfo.localPath);

			tryDisconnect(c);

			return fileEntry;
		} catch (Exception e) {
			logDebug("Exception in getFileEntry! " + e);
			tryDisconnect(c);
			throw convertException(e);
		}
	}

	@Override
	public void delete(String path) throws Exception {
		ConnectionInfo cInfo = splitStringToConnectionInfo(path);
		ChannelSftp c = init(cInfo);

		delete(path, c);
	}

	private void delete(String path, ChannelSftp c) throws Exception {
		String sessionLocalPath = extractSessionPath(path);
		try {
			if (c.stat(sessionLocalPath).isDir())
			{
				List<FileEntry> contents = listFiles(path, c);
				for (FileEntry fe: contents)
				{
					delete(fe.path, c);
				}
				c.rmdir(sessionLocalPath);
			}
			else
			{
				c.rm(sessionLocalPath);
			}
		} catch (Exception e) {
			tryDisconnect(c);
			throw convertException(e);
		}

	}

	private List<FileEntry> listFiles(String path, ChannelSftp c) throws Exception {

		try {
			List<FileEntry> res = new ArrayList<FileEntry>();
			@SuppressWarnings("rawtypes")
			java.util.Vector vv = c.ls(extractSessionPath(path));
			if (vv != null) {
				for (int ii = 0; ii < vv.size(); ii++) {

					Object obj = vv.elementAt(ii);
					if (obj instanceof com.jcraft.jsch.ChannelSftp.LsEntry) {
						LsEntry lsEntry = (com.jcraft.jsch.ChannelSftp.LsEntry) obj;

						if ((lsEntry.getFilename().equals("."))
								||(lsEntry.getFilename().equals(".."))
								)
							continue;

						FileEntry fileEntry = new FileEntry();
						fileEntry.displayName = lsEntry.getFilename();
						fileEntry.path = createFilePath(path, fileEntry.displayName);
						SftpATTRS attrs = lsEntry.getAttrs();
						setFromAttrs(fileEntry, attrs);
						res.add(fileEntry);
					}

				}
			}
			return res;
		} catch (Exception e) {
			tryDisconnect(c);
			throw convertException(e);
		}
	}

	@Override
	public void startSelectFile(
			JavaFileStorage.FileStorageSetupInitiatorActivity activity,
			boolean isForSave, int requestCode) {
		activity.performManualFileSelect(isForSave, requestCode, getProtocolId());
	}

	@Override
	protected String decode(String encodedString)
			throws UnsupportedEncodingException {
		return java.net.URLDecoder.decode(encodedString, UTF_8);
	}

	@Override
	protected String encode(final String unencoded)
			throws UnsupportedEncodingException {
		return java.net.URLEncoder.encode(unencoded, UTF_8);
	}


	ChannelSftp init(ConnectionInfo cInfo) throws JSchException, UnsupportedEncodingException {
		jsch = new JSch();

		Log.d("KP2AJFS", "init SFTP");

		String base_dir = getBaseDir();
		jsch.setKnownHosts(base_dir + "/known_hosts");

		String key_filepath = _keyUtils.resolveKeyFilePath(jsch, cInfo.keyName);

		try {
			jsch.addIdentity(key_filepath);
		} catch (java.lang.Exception e) {

		}

<<<<<<< HEAD
		Session session = jsch.getSession(cInfo.username, cInfo.host, cInfo.port);
		UserInfo ui = new SftpUserInfo(cInfo.password, cInfo.keyPassphrase, _appContext);
=======
		Log.e("KP2AJFS[thread]", "getting session...");
		Session session = jsch.getSession(ci.username, ci.host, ci.port);
		Log.e("KP2AJFS", "creating SftpUserInfo");
		UserInfo ui = new SftpUserInfo(ci.password,_appContext);
>>>>>>> da3665c2
		session.setUserInfo(ui);

		session.setConfig("PreferredAuthentications", "publickey,password");

		sessionConnect(session, cInfo);

		Channel channel = session.openChannel("sftp");
		channel.connect();
		ChannelSftp c = (ChannelSftp) channel;

		return c;

	}

	private void sessionConnect(Session session, ConnectionInfo ci) throws JSchException {
		if (ci.connectTimeoutSec != UNSET_SFTP_CONNECT_TIMEOUT) {
			session.connect(ci.connectTimeoutSec * 1000);
		} else {
			session.connect();
		}
	}

	private String getBaseDir() {
		return _appContext.getFilesDir().getAbsolutePath();
	}

	public boolean deleteCustomKey(String keyName) throws FileNotFoundException {
		return _keyUtils.deleteCustomKey(keyName);
	}

	public String[] getCustomKeyNames() {
		return _keyUtils.getCustomKeyNames();
	}

	@SuppressWarnings("unused")  // Exposed by JavaFileStorageBindings
	public String createKeyPair() throws IOException, JSchException {
		return _keyUtils.createKeyPair(jsch);
	}

<<<<<<< HEAD
=======
	public void setJschLogging(boolean enabled, String logFilename) {
		if (enabled) {
			JSch.setLogger(new Kp2aJSchLogger(logFilename));
		} else {
			JSch.setLogger(null);
		}
	}

	private String createKeyPair(String key_filename) throws JSchException, IOException {
		String public_key_filename = key_filename + ".pub";
		File file = new File(key_filename);
		if (file.exists())
			return public_key_filename;
		int type = KeyPair.RSA;
		KeyPair kpair = KeyPair.genKeyPair(jsch, type, 4096);
		kpair.writePrivateKey(key_filename);
>>>>>>> da3665c2

	@SuppressWarnings("unused")  // Exposed by JavaFileStorageBindings
	public void savePrivateKeyContent(String keyName, String keyContent) throws IOException, Exception {
		_keyUtils.savePrivateKeyContent(keyName, keyContent);
	}

	/**
	 * Exposed for testing purposes only.
	 * @param keyName
	 * @return
	 */
	public String sanitizeCustomKeyName(String keyName) {
		return _keyUtils.getSanitizedCustomKeyName(keyName);
	}

	/**
	 * Exposed for testing purposes only.
	 * @param keyContent
	 * @return
	 * @throws Exception
	 */
	public String getValidatedCustomKeyContent(String keyContent) throws Exception {
		return _keyUtils.getValidatedCustomKeyContent(keyContent);
	}


	public ConnectionInfo splitStringToConnectionInfo(String filename)
			throws UnsupportedEncodingException {

		ConnectionInfo ci = new ConnectionInfo();
		ci.host = extractUserPwdHostPort(filename);

		String userPwd = ci.host.substring(0, ci.host.indexOf('@'));
		int sepIdx = userPwd.indexOf(":");
		if (sepIdx > 0) {
			ci.username = decode(userPwd.substring(0, sepIdx));
			ci.password = decode(userPwd.substring(sepIdx + 1));
		} else {
			ci.username = userPwd;
			ci.password = null;
		}

		ci.host = ci.host.substring(ci.host.indexOf('@') + 1);
		ci.port = DEFAULT_SFTP_PORT;
<<<<<<< HEAD

		int portSeparatorIndex = ci.host.lastIndexOf(':');
=======
		int portSeparatorIndex = ci.host.lastIndexOf(":");
>>>>>>> da3665c2
		if (portSeparatorIndex >= 0)
		{
			ci.port = Integer.parseInt(ci.host.substring(portSeparatorIndex + 1));
			ci.host = ci.host.substring(0, portSeparatorIndex);
		}
		// Encode/decode required to support IPv6 (colons break host:port parse logic)
		// See Bug #2350
		ci.host = decode(ci.host);

		ci.localPath = extractSessionPath(filename);

		Map<String, String> options = extractOptionsMap(filename);

		if (options.containsKey(SFTP_CONNECT_TIMEOUT_OPTION_NAME)) {
			String optVal = options.get(SFTP_CONNECT_TIMEOUT_OPTION_NAME);
			try {
				ci.connectTimeoutSec = Integer.parseInt(optVal);
			} catch (NumberFormatException nan) {
				logDebug(SFTP_CONNECT_TIMEOUT_OPTION_NAME + " option not a number: " + optVal);
			}
		}
		if (options.containsKey(SFTP_KEYNAME_OPTION_NAME)) {
			ci.keyName = options.get(SFTP_KEYNAME_OPTION_NAME);
		}
		if (options.containsKey(SFTP_KEYPASSPHRASE_OPTION_NAME)) {
			ci.keyPassphrase = options.get(SFTP_KEYPASSPHRASE_OPTION_NAME);
		}
		return ci;
	}

	@Override
	public void prepareFileUsage(JavaFileStorage.FileStorageSetupInitiatorActivity activity, String path, int requestCode, boolean alwaysReturnSuccess) {
		Intent intent = new Intent();
		intent.putExtra(EXTRA_PATH, path);
		activity.onImmediateResult(requestCode, RESULT_FILEUSAGE_PREPARED, intent);
	}

	@Override
	public String getProtocolId() {
		return SFTP_PROTOCOL_ID;
	}

	@Override
	public void onResume(JavaFileStorage.FileStorageSetupActivity setupAct) {

	}

	@Override
	public boolean requiresSetup(String path) {
		return false;
	}

	@Override
	public void onCreate(FileStorageSetupActivity activity,
			Bundle savedInstanceState) {

	}

	@Override
	public String getDisplayName(String path) {
		try
		{
			ConnectionInfo ci = splitStringToConnectionInfo(path);
			StringBuilder dName = new StringBuilder(getProtocolPrefix())
					.append(ci.username)
					.append("@")
					.append(ci.host)
					.append(ci.localPath);
			appendOptions(dName, buildOptionMap(ci, false));
			return dName.toString();
		}
		catch (Exception e)
		{
			return extractSessionPath(path);
		}
	}

	@Override
	public String getFilename(String path) throws Exception {
		if (path.endsWith("/"))
			path = path.substring(0, path.length()-1);
		int lastIndex = path.lastIndexOf("/");
		if (lastIndex >= 0)
			return path.substring(lastIndex + 1);
		else
			return path;
	}

	@Override
	public void onStart(FileStorageSetupActivity activity) {

	}

	@Override
	public void onActivityResult(FileStorageSetupActivity activity,
			int requestCode, int resultCode, Intent data) {


	}

<<<<<<< HEAD
	public String buildFullPath(String host, int port, String localPath,
										String username, String password,
										int connectTimeoutSec,
										String keyName, String keyPassphrase)
			throws UnsupportedEncodingException {

		StringBuilder uri = new StringBuilder(getProtocolPrefix()).append(encode(username));
		if (password != null) {
			uri.append(":").append(encode(password));
		}
		uri.append("@");
		// Encode/decode required to support IPv6 (colons break host:port parse logic)
		// See Bug #2350
		uri.append(encode(host));

		if (port != DEFAULT_SFTP_PORT) {
			uri.append(":").append(port);
		}
		if (localPath != null && localPath.startsWith("/")) {
			uri.append(localPath);
		}

		appendOptions(uri, new OptionMapBuilder()
				.addOption(SFTP_CONNECT_TIMEOUT_OPTION_NAME, connectTimeoutSec, cTimeoutResolver)
				.addOption(SFTP_KEYNAME_OPTION_NAME, keyName, nonBlankStringResolver)
				.addOption(SFTP_KEYPASSPHRASE_OPTION_NAME, keyPassphrase, nonBlankStringResolver)
				.build());

		return uri.toString();
	}

	private void appendOptions(StringBuilder uri, Map<String, String> opts)
			throws UnsupportedEncodingException {

		boolean first = true;
		// Sort for stability/consistency
		Set<Map.Entry<String, String>> sortedEntries = new TreeSet<>(new EntryComparator<>());
		sortedEntries.addAll(opts.entrySet());
		for (Map.Entry<String, String> me : sortedEntries) {
			if (first) {
				uri.append("?");
				first = false;
			} else {
				uri.append("&");
			}
			uri.append(encode(me.getKey())).append("=").append(encode(me.getValue()));
		}
=======
	public String buildFullPath( String host, int port, String localPath, String username, String password) throws UnsupportedEncodingException
	{
		// Encode/decode required to support IPv6 (colons break host:port parse logic)
		// See Bug #2350
		host = encode(host);

		if (port != DEFAULT_SFTP_PORT)
			host += ":"+String.valueOf(port);
		return getProtocolPrefix()+encode(username)+":"+encode(password)+"@"+host+localPath;
		
>>>>>>> da3665c2
	}


	@Override
	public void prepareFileUsage(Context appContext, String path) {
		//nothing to do

	}

	/**
	 * A comparator that compares Map.Entry objects by their keys, via natural ordering.
	 *
	 * @param <T> the Map.Entry key type, that must implement Comparable.
	 */
	private static class EntryComparator<T extends Comparable<T>> implements Comparator<Map.Entry<T, ?>> {
		@Override
		public int compare(Map.Entry<T, ?> o1, Map.Entry<T, ?> o2) {
			return o1.getKey().compareTo(o2.getKey());
		}
	}

	private static class OptionMapBuilder {
		private final Map<String, String> options = new HashMap<>();

		/**
		 * Attempts to add a raw value <code>oVal</code> to the underlying option map with key <code>oName</code>
		 * iff the <code>resolver</code> produces a non-null output when invoked using the raw value.
		 *
		 * @param oName the name/key associated with the value, if added
		 * @param oVal the raw value attempting to be added
		 * @param resolver the resolver that determines if the value will be added
		 *
		 * @return OptionMapBuilder (updated)
		 * @param <T> the raw value type
		 */
		<T> OptionMapBuilder addOption(final String oName, T oVal, ValueResolver<T> resolver) {
			String resolved = resolver.resolve(oVal);
			if (resolved != null) {
				options.put(oName, resolved);
			}
			return this;
		}

		Map<String, String> build() {
			return new HashMap<>(options);
		}
	}
}<|MERGE_RESOLUTION|>--- conflicted
+++ resolved
@@ -437,15 +437,10 @@
 
 		}
 
-<<<<<<< HEAD
+		Log.e("KP2AJFS[thread]", "getting session...");
 		Session session = jsch.getSession(cInfo.username, cInfo.host, cInfo.port);
+		Log.e("KP2AJFS", "creating SftpUserInfo");
 		UserInfo ui = new SftpUserInfo(cInfo.password, cInfo.keyPassphrase, _appContext);
-=======
-		Log.e("KP2AJFS[thread]", "getting session...");
-		Session session = jsch.getSession(ci.username, ci.host, ci.port);
-		Log.e("KP2AJFS", "creating SftpUserInfo");
-		UserInfo ui = new SftpUserInfo(ci.password,_appContext);
->>>>>>> da3665c2
 		session.setUserInfo(ui);
 
 		session.setConfig("PreferredAuthentications", "publickey,password");
@@ -485,29 +480,18 @@
 		return _keyUtils.createKeyPair(jsch);
 	}
 
-<<<<<<< HEAD
-=======
+	@SuppressWarnings("unused")  // Exposed by JavaFileStorageBindings
+	public void savePrivateKeyContent(String keyName, String keyContent) throws IOException, Exception {
+		_keyUtils.savePrivateKeyContent(keyName, keyContent);
+	}
+
+	@SuppressWarnings("unused")  // Exposed by JavaFileStorageBindings
 	public void setJschLogging(boolean enabled, String logFilename) {
 		if (enabled) {
 			JSch.setLogger(new Kp2aJSchLogger(logFilename));
 		} else {
 			JSch.setLogger(null);
 		}
-	}
-
-	private String createKeyPair(String key_filename) throws JSchException, IOException {
-		String public_key_filename = key_filename + ".pub";
-		File file = new File(key_filename);
-		if (file.exists())
-			return public_key_filename;
-		int type = KeyPair.RSA;
-		KeyPair kpair = KeyPair.genKeyPair(jsch, type, 4096);
-		kpair.writePrivateKey(key_filename);
->>>>>>> da3665c2
-
-	@SuppressWarnings("unused")  // Exposed by JavaFileStorageBindings
-	public void savePrivateKeyContent(String keyName, String keyContent) throws IOException, Exception {
-		_keyUtils.savePrivateKeyContent(keyName, keyContent);
 	}
 
 	/**
@@ -548,12 +532,8 @@
 
 		ci.host = ci.host.substring(ci.host.indexOf('@') + 1);
 		ci.port = DEFAULT_SFTP_PORT;
-<<<<<<< HEAD
 
 		int portSeparatorIndex = ci.host.lastIndexOf(':');
-=======
-		int portSeparatorIndex = ci.host.lastIndexOf(":");
->>>>>>> da3665c2
 		if (portSeparatorIndex >= 0)
 		{
 			ci.port = Integer.parseInt(ci.host.substring(portSeparatorIndex + 1));
@@ -654,7 +634,6 @@
 
 	}
 
-<<<<<<< HEAD
 	public String buildFullPath(String host, int port, String localPath,
 										String username, String password,
 										int connectTimeoutSec,
@@ -702,18 +681,6 @@
 			}
 			uri.append(encode(me.getKey())).append("=").append(encode(me.getValue()));
 		}
-=======
-	public String buildFullPath( String host, int port, String localPath, String username, String password) throws UnsupportedEncodingException
-	{
-		// Encode/decode required to support IPv6 (colons break host:port parse logic)
-		// See Bug #2350
-		host = encode(host);
-
-		if (port != DEFAULT_SFTP_PORT)
-			host += ":"+String.valueOf(port);
-		return getProtocolPrefix()+encode(username)+":"+encode(password)+"@"+host+localPath;
-		
->>>>>>> da3665c2
 	}
 
 
