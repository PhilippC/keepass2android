--- conflicted
+++ resolved
@@ -16,14 +16,11 @@
 import java.util.Map;
 import java.util.Map.Entry;
 
-import android.content.ContentResolver;
-import android.content.ContentValues;
 import android.content.Context;
 import android.database.Cursor;
 import android.database.MatrixCursor;
 import android.net.Uri;
 import android.os.Bundle;
-import android.util.Log;
 
 /**
  * Utilities for base file provider.
@@ -118,10 +115,11 @@
         String result = getProviderName(providerId);
 
         if (result == null) {
-            Cursor cursor = queryInBackground(
-                    context,
-                    BaseFile.genContentUriApi(getProviderAuthority(providerId)),
-                    null, null, null, null);
+            Cursor cursor = context
+                    .getContentResolver()
+                    .query(BaseFile
+                            .genContentUriApi(getProviderAuthority(providerId)),
+                            null, null, null, null);
             if (cursor == null)
                 return null;
 
@@ -167,10 +165,11 @@
         int attr = MAP_PROVIDER_INFO.get(providerId).getInt(
                 BaseFile.COLUMN_PROVIDER_ICON_ATTR);
         if (attr == 0) {
-            Cursor cursor = queryInBackground(
-                    context,
-                    BaseFile.genContentUriApi(getProviderAuthority(providerId)),
-                    null, null, null, null);
+            Cursor cursor = context
+                    .getContentResolver()
+                    .query(BaseFile
+                            .genContentUriApi(getProviderAuthority(providerId)),
+                            null, null, null, null);
             if (cursor != null) {
                 try {
                     if (cursor.moveToFirst()) {
@@ -250,8 +249,8 @@
      *         otherwise.
      */
     public static boolean isDirectory(Context context, Uri uri) {
-    	//Log.d("AFC", "isDir? "+uri.toString());
-        Cursor cursor = queryInBackground(context, uri, null, null, null, null);
+        Cursor cursor = context.getContentResolver().query(uri, null, null,
+                null, null);
         if (cursor == null)
             return false;
 
@@ -286,8 +285,8 @@
      * @return {@code true} if {@code uri} is a file, {@code false} otherwise.
      */
     public static boolean isFile(Context context, Uri uri) {
-    	//Log.d("AFC", "isFile? "+uri.toString());
-        Cursor cursor = queryInBackground(context, uri, null, null, null, null);
+        Cursor cursor = context.getContentResolver().query(uri, null, null,
+                null, null);
         if (cursor == null)
             return false;
 
@@ -321,8 +320,8 @@
      * @return the file name if {@code uri} is a file, {@code null} otherwise.
      */
     public static String getFileName(Context context, Uri uri) {
-    	//Log.d("AFC", "getFileName "+uri.toString());
-        Cursor cursor = queryInBackground(context, uri, null, null, null, null);
+        Cursor cursor = context.getContentResolver().query(uri, null, null,
+                null, null);
         if (cursor == null)
             return null;
 
@@ -359,8 +358,8 @@
      * @return the real URI of {@code uri}.
      */
     public static Uri getRealUri(Context context, Uri uri) {
-    	//Log.d("AFC", "getRealUri "+uri.toString());
-        Cursor cursor = queryInBackground(context, uri, null, null, null, null);
+        Cursor cursor = context.getContentResolver().query(uri, null, null,
+                null, null);
         if (cursor == null)
             return null;
 
@@ -400,8 +399,8 @@
      *         {@link #FILE_TYPE_UNKNOWN}, {@link #FILE_TYPE_NOT_EXISTED}.
      */
     public static int getFileType(Context context, Uri uri) {
-    	//Log.d("AFC", "filetype? "+uri.toString());
-        Cursor cursor = queryInBackground(context, uri, null, null, null, null);
+        Cursor cursor = context.getContentResolver().query(uri, null, null,
+                null, null);
         if (cursor == null)
             return BaseFile.FILE_TYPE_NOT_EXISTED;
 
@@ -449,8 +448,8 @@
      * @return {@code true} or {@code false}.
      */
     public static boolean fileExists(Context context, Uri uri) {
-    	//Log.d("AFC", "exists? "+uri.toString());
-        Cursor cursor = queryInBackground(context, uri, null, null, null, null);
+        Cursor cursor = context.getContentResolver().query(uri, null, null,
+                null, null);
         if (cursor == null)
             return false;
 
@@ -474,8 +473,8 @@
      * @return {@code true} or {@code false}.
      */
     public static boolean fileCanRead(Context context, Uri uri) {
-    	//Log.d("AFC", "canread? "+uri.toString());
-        Cursor cursor = queryInBackground(context, uri, null, null, null, null);
+        Cursor cursor = context.getContentResolver().query(uri, null, null,
+                null, null);
         if (cursor == null)
             return false;
 
@@ -511,8 +510,8 @@
      * @return {@code true} or {@code false}.
      */
     public static boolean fileCanWrite(Context context, Uri uri) {
-    	//Log.d("AFC", "canWrite? "+uri.toString());
-        Cursor cursor = queryInBackground(context, uri, null, null, null, null);
+        Cursor cursor = context.getContentResolver().query(uri, null, null,
+                null, null);
         if (cursor == null)
             return false;
 
@@ -548,8 +547,7 @@
      * @return the default path, can be {@code null}.
      */
     public static Uri getDefaultPath(Context context, String authority) {
-        Cursor cursor = queryInBackground(
-                context,
+        Cursor cursor = context.getContentResolver().query(
                 BaseFile.genContentUriApi(authority).buildUpon()
                         .appendPath(BaseFile.CMD_GET_DEFAULT_PATH).build(),
                 null, null, null, null);
@@ -576,8 +574,7 @@
      * @return the parent file if it exists, {@code null} otherwise.
      */
     public static Uri getParentFile(Context context, Uri uri) {
-        Cursor cursor = queryInBackground(
-                context,
+        Cursor cursor = context.getContentResolver().query(
                 BaseFile.genContentUriApi(uri.getAuthority())
                         .buildUpon()
                         .appendPath(BaseFile.CMD_GET_PARENT)
@@ -610,8 +607,7 @@
      *         {@code false} otherwise.
      */
     public static boolean isAncestorOf(Context context, Uri uri1, Uri uri2) {
-        return queryInBackground(
-                context,
+        return context.getContentResolver().query(
                 BaseFile.genContentUriApi(uri1.getAuthority())
                         .buildUpon()
                         .appendPath(BaseFile.CMD_IS_ANCESTOR_OF)
@@ -633,8 +629,7 @@
      *            the task ID.
      */
     public static void cancelTask(Context context, String authority, int taskId) {
-        queryInBackground(
-                context,
+        context.getContentResolver().query(
                 BaseFile.genContentUriApi(authority)
                         .buildUpon()
                         .appendPath(BaseFile.CMD_CANCEL)
@@ -643,188 +638,4 @@
                 null, null);
     }// cancelTask()
 
-<<<<<<< HEAD
-    /**
-     * Creates new background thread to delete given URI, waits for the thread
-     * to finish (or be interrupted) and returns the result.
-     * 
-     * @param context
-     *            the context.
-     * @param uri
-     *            the URI to delete, see
-     *            {@link ContentResolver#delete(Uri, String, String[])} for more
-     *            details.
-     * @param where
-     *            the {@code WHERE} clause, see
-     *            {@link ContentResolver#delete(Uri, String, String[])} for more
-     *            details.
-     * @param selectionArgs
-     *            the selection arguments, see
-     *            {@link ContentResolver#delete(Uri, String, String[])} for more
-     *            details.
-     * @return the value returned from
-     *         {@link ContentResolver#delete(Uri, String, String[])} , or
-     *         {@code -1} if an error occurred.
-     */
-    public static int deleteInBackground(final Context context, final Uri uri,
-            final String where, final String[] selectionArgs) {
-        final int[] result = { 0 };
-
-        Thread thread = new Thread() {
-
-            @Override
-            public void run() {
-                result[0] = context.getContentResolver().delete(uri, where,
-                        selectionArgs);
-            }// run()
-        };
-        thread.start();
-        try {
-            thread.join();
-            return result[0];
-        } catch (InterruptedException e) {
-            return -1;
-        }
-    }// deleteInBackground()
-
-    /**
-     * Creates new background thread to insert values to given URI, waits for
-     * the thread to finish (or be interrupted) and returns the result.
-     * 
-     * @param context
-     *            the context.
-     * @param uri
-     *            the URI to insert values into, see
-     *            {@link ContentResolver#insert(Uri, ContentValues)} for more
-     *            details.
-     * @param values
-     *            the values to insert into, see
-     *            {@link ContentResolver#insert(Uri, ContentValues)} for more
-     *            details.
-     * @return the URI returned from
-     *         {@link ContentResolver#insert(Uri, ContentValues)}, or
-     *         {@code null} if an error occurred.
-     */
-    public static Uri insertInBackground(final Context context, final Uri uri,
-            final ContentValues values) {
-        final Uri[] result = { null };
-
-        Thread thread = new Thread() {
-
-            @Override
-            public void run() {
-                result[0] = context.getContentResolver().insert(uri, values);
-            }// run()
-        };
-        thread.start();
-        try {
-            thread.join();
-            return result[0];
-        } catch (InterruptedException e) {
-            return null;
-        }
-    }// insertInBackground()
-
-    /**
-     * Creates new background thread to query given URI, waits for the thread to
-     * finish (or be interrupted) and returns the result.
-     * 
-     * @param context
-     *            the context.
-     * @param uri
-     *            the URI to query, see
-     *            {@link ContentResolver#query(Uri, String[], String, String[], String)}
-     *            for more details.
-     * @param projection
-     *            the projection, see
-     *            {@link ContentResolver#query(Uri, String[], String, String[], String)}
-     *            for more details.
-     * @param selection
-     *            the selection, see
-     *            {@link ContentResolver#query(Uri, String[], String, String[], String)}
-     *            for more details.
-     * @param selectionArgs
-     *            the selection arguments, see
-     *            {@link ContentResolver#query(Uri, String[], String, String[], String)}
-     *            for more details.
-     * @param sortOrder
-     *            the sort order, see
-     *            {@link ContentResolver#query(Uri, String[], String, String[], String)}
-     *            for more details.
-     * @return the cursor returned from
-     *         {@link ContentResolver#query(Uri, String[], String, String[], String)}
-     *         , or {@code null} if an error occurred.
-     */
-    public static Cursor queryInBackground(final Context context,
-            final Uri uri, final String[] projection, final String selection,
-            final String[] selectionArgs, final String sortOrder) {
-        final Cursor[] result = { null };
-
-        Thread thread = new Thread() {
-
-            @Override
-            public void run() {
-                result[0] = context.getContentResolver().query(uri, projection,
-                        selection, selectionArgs, sortOrder);
-            }// run()
-        };
-        thread.start();
-        try {
-            thread.join();
-            return result[0];
-        } catch (InterruptedException e) {
-            return null;
-        }
-    }// queryInBackground()
-
-    /**
-     * Creates new background thread to update given URI, waits for the thread
-     * to finish (or be interrupted) and returns the result.
-     * 
-     * @param context
-     *            the context.
-     * @param uri
-     *            the URI to update, see
-     *            {@link ContentResolver#update(Uri, ContentValues, String, String[])}
-     *            for more details.
-     * @param values
-     *            the values to update, see
-     *            {@link ContentResolver#update(Uri, ContentValues, String, String[])}
-     *            for more details.
-     * @param where
-     *            the {@code WHERE} clause, see
-     *            {@link ContentResolver#update(Uri, ContentValues, String, String[])}
-     *            for more details.
-     * @param selectionArgs
-     *            the selection arguments, see
-     *            {@link ContentResolver#update(Uri, ContentValues, String, String[])}
-     *            for more details.
-     * @return the value returned from
-     *         {@link ContentResolver#update(Uri, ContentValues, String, String[])}
-     *         , or {@code -1} if an error occurred.
-     */
-    public static int updateInBackground(final Context context, final Uri uri,
-            final ContentValues values, final String where,
-            final String[] selectionArgs) {
-        final int[] result = { 0 };
-
-        Thread thread = new Thread() {
-
-            @Override
-            public void run() {
-                result[0] = context.getContentResolver().update(uri, values,
-                        where, selectionArgs);
-            }// run()
-        };
-        thread.start();
-        try {
-            thread.join();
-            return result[0];
-        } catch (InterruptedException e) {
-            return -1;
-        }
-    }// updateInBackground()
-
-=======
->>>>>>> f388a2bd
 }