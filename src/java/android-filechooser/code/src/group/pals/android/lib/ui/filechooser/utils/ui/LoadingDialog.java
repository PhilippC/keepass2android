--- conflicted
+++ resolved
@@ -79,8 +79,6 @@
     public LoadingDialog(Context context, int msgId, boolean cancelable) {
         this(context, context.getString(msgId), cancelable);
     }// LoadingDialog()
-<<<<<<< HEAD
-=======
 
     /**
      * Creates new {@link LoadingDialog} showing "Loading..." (
@@ -94,7 +92,6 @@
     public LoadingDialog(Context context, boolean cancelable) {
         this(context, context.getString(R.string.afc_msg_loading), cancelable);
     }// LoadingDialog()
->>>>>>> f388a2bd
 
     /**
      * If you override this method, you must call {@code super.onPreExecute()}
